--- conflicted
+++ resolved
@@ -1,9 +1,6 @@
 #2.2.17
-<<<<<<< HEAD
   * Use in-game terminology for shield generator optmul and optmass items
-=======
   * Add crew to shipyard and outfitting page information
->>>>>>> ab1d73a6
 
 #2.2.16
   * Fix 'Extreme' blueprint roll where some incorrect ranges were chosen
