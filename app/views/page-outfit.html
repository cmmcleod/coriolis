--- conflicted
+++ resolved
@@ -193,13 +193,8 @@
     </div>
   </div>
 
-<<<<<<< HEAD
-  <div class="group dbl">
-    <table style="min-width:500px;width:100%">
-=======
   <div class="group dbl" id="componentPriority">
     <table style="width:100%">
->>>>>>> ff119789
       <thead>
         <tr class="main">
           <th colspan="2" class="sortable le" ng-click="sortPwr(cName)">Component</th>
@@ -235,7 +230,7 @@
         </tr>
       </tbody>
     </table>
-    <div style="min-width: 500px; margin-top: 1em" power-bands bands="priorityBands" available="ship.powerAvailable"></div>
+    <div style="margin-top: 1em" power-bands bands="priorityBands" available="ship.powerAvailable"></div>
   </div>
 
   <div class="group dbl">
