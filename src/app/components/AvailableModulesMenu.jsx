import React from 'react';
import PropTypes from 'prop-types';
import * as ModuleUtils from '../shipyard/ModuleUtils';
import TranslatedComponent from './TranslatedComponent';
import { stopCtxPropagation } from '../utils/UtilityFunctions';
import cn from 'classnames';
import { MountFixed, MountGimballed, MountTurret } from './SvgIcons';

const PRESS_THRESHOLD = 500; // mouse/touch down threshold

/*
 * Categorisation of module groups
 */
const GRPCAT = {
  'sg': 'shields',
  'bsg': 'shields',
  'psg': 'shields',
  'scb': 'shields',
  'cc': 'limpet controllers',
  'fx': 'limpet controllers',
  'hb': 'limpet controllers',
  'pc': 'limpet controllers',
  'rpl': 'limpet controllers',
  'pce': 'passenger cabins',
  'pci': 'passenger cabins',
  'pcm': 'passenger cabins',
  'pcq': 'passenger cabins',
  'fh': 'hangars',
  'pv': 'hangars',
  'fs': 'fuel',
  'ft': 'fuel',
  'hr': 'structural reinforcement',
  'mrp': 'structural reinforcement',
  'bl': 'lasers',
  'pl': 'lasers',
  'ul': 'lasers',
  'ml': 'lasers',
  'c': 'projectiles',
  'mc': 'projectiles',
  'axmc': 'experimental',
  'fc': 'projectiles',
  'rfl':  'experimental',
  'pa': 'projectiles',
  'rg': 'projectiles',
  'mr': 'ordnance',
  'axmr': 'experimental',
  'rcpl': 'experimental',
  'tp': 'ordnance',
  'nl': 'ordnance',
  'sc': 'scanners',
  'ss': 'scanners',
  // Utilities
  'cs': 'scanners',
  'kw': 'scanners',
  'ws': 'scanners',
  'xs': 'scanners',
  'ch': 'defence',
  'po': 'defence',
  'ec': 'defence',
  'sfn': 'defence',
  // Standard
  'gpp': 'guardian',
  'gpc': 'guardian',
  'ggc': 'guardian'
};
// Order here is the order in which items will be shown in the modules menu
const CATEGORIES = {
  // Internals
  'am': ['am'],
  'cr': ['cr'],
  'fi': ['fi'],
  'fuel': ['ft', 'fs'],
  'hangars': ['fh', 'pv'],
  'limpet controllers': ['cc', 'fx', 'hb', 'pc', 'rpl'],
  'passenger cabins': ['pce', 'pci', 'pcm', 'pcq'],
  'rf': ['rf'],
  'shields': ['sg', 'bsg', 'psg', 'scb'],
  'structural reinforcement': ['hr', 'mrp'],
  'dc': ['dc'],
  // Hardpoints
  'lasers': ['pl', 'ul', 'bl', 'ml'],
  'projectiles': ['mc', 'c', 'fc', 'pa', 'rg'],
  'ordnance': ['mr', 'tp', 'nl'],
  // Utilities
  'sb': ['sb'],
  'hs': ['hs'],
  'defence': ['ch', 'po', 'ec'],
  'scanners': ['sc', 'ss', 'cs', 'kw', 'ws'], // Overloaded with internal scanners
  // Experimental
  'experimental': ['axmc', 'axmr', 'rfl', 'xs', 'sfn', 'rcpl'],

  // Guardian
  'guardian': ['gpp', 'gpc', 'ggc']
};

/**
 * Available modules menu
 */
export default class AvailableModulesMenu extends TranslatedComponent {

  static propTypes = {
    modules: PropTypes.oneOfType([PropTypes.object, PropTypes.array]).isRequired,
    onSelect: PropTypes.func.isRequired,
    diffDetails: PropTypes.func,
    m: PropTypes.object,
    shipMass: PropTypes.number,
    warning: PropTypes.func,
    firstSlotId: PropTypes.string,
    lastSlotId: PropTypes.string,
    activeSlotId: PropTypes.string,
    slotDiv: PropTypes.object
  };

  static defaultProps = {
    shipMass: 0
  };

  /**
   * Constructor
   * @param  {Object} props   React Component properties
   * @param  {Object} context React Component context
   */
  constructor(props, context) {
    super(props);
    this._hideDiff = this._hideDiff.bind(this);
    this.state = this._initState(props, context);
    this.slotItems = [];// Array to hold <li> refs.
  }

  /**
   * Initiate the list of available moduels
   * @param  {Object} props   React Component properties
   * @param  {Object} context React Component context
   * @return {Object}         list: Array of React Components, currentGroup Component if any
   */
  _initState(props, context) {
    let translate = context.language.translate;
    let { m, warning, shipMass, onSelect, modules, firstSlotId, lastSlotId } = props;
    let list, currentGroup;

    let buildGroup = this._buildGroup.bind(
      this,
      translate,
      m,
      warning,
      shipMass - (m && m.mass ? m.mass : 0),
      (m, event) => {
        this._hideDiff(event);
        onSelect(m);
      }
   );

    if (modules instanceof Array) {
      list = buildGroup(modules[0].grp, modules);
    } else {
      list = [];
      // At present time slots with grouped options (Hardpoints and Internal) can be empty
      if (m) {
        let emptyId = 'empty';
        if(this.firstSlotId == null) this.firstSlotId = emptyId;
        let keyDown = this._keyDown.bind(this, onSelect);
        list.push(<div className='empty-c upp' key={emptyId} data-id={emptyId} onClick={onSelect.bind(null, null)} onKeyDown={keyDown} tabIndex="0" ref={slotItem => this.slotItems[emptyId] = slotItem} >{translate('empty')}</div>);
      }

      // Need to regroup the modules by our own categorisation
      let catmodules = {};
      // Pre-create to preserve ordering
      for (let cat in CATEGORIES) {
        catmodules[cat] = [];
      }
      for (let g in modules) {
        const moduleCategory = GRPCAT[g] || g;
        const existing = catmodules[moduleCategory] || [];
        catmodules[moduleCategory] = existing.concat(modules[g]);
      }

      for (let category in catmodules) {
        let categoryHeader = false;
        // Order through CATEGORIES if present
        const categories = CATEGORIES[category] || [category];
        if (categories && categories.length) {
          for (let n in categories) {
            const grp = categories[n];
            // We now have the group and the category.  We might not have any modules, though...
            if (modules[grp]) {
              // Decide if we need a category header as well as a group header
              if (categories.length === 1) {
                // Show category header instead of group header
                if (m && grp == m.grp) {
                  list.push(<div ref={(elem) => this.groupElem = elem} key={category} className={'select-category upp'}>{translate(category)}</div>);
                } else {
                  list.push(<div key={category} className={'select-category upp'}>{translate(category)}</div>);
                }
              } else {
                // Show category header as well as group header
                if (!categoryHeader) {
                  list.push(<div key={category} className={'select-category upp'}>{translate(category)}</div>);
                  categoryHeader = true;
                }
                if (m && grp == m.grp) {
                  list.push(<div ref={(elem) => this.groupElem = elem} key={grp} className={'select-group cap'}>{translate(grp)}</div>);
                } else {
                  list.push(<div key={grp} className={'select-group cap'}>{translate(grp)}</div>);
                }
              }
              list.push(buildGroup(grp, modules[grp]));
            }
          }
        }
      }
    }
    let trackingFocus = false;
    return { list, currentGroup, trackingFocus };
  }

  /**
   * Generate React Components for Module Group
   * @param  {Function} translate   Translate function
   * @param  {Object} mountedModule Mounted Module
   * @param  {Function} warningFunc Warning function
   * @param  {number} mass          Mass
   * @param  {function} onSelect    Select/Mount callback
   * @param  {string} grp           Group name
   * @param  {Array} modules        Available modules
   * @return {*}      Available Module Group contents
   * @param {*} firstSlotId ID of the first slot
   * @param {*} lastSlotId ID of the last slot
   */
  _buildGroup(translate, mountedModule, warningFunc, mass, onSelect, grp, modules, firstSlotId, lastSlotId) {
    let prevClass = null, prevRating = null, prevName;
    let elems = [];

    const sortedModules = modules.sort(this._moduleOrder);


    // Calculate the number of items per class.  Used so we don't have long lists with only a few items in each row
    const tmp = sortedModules.map((v, i) => v['class']).reduce((count, cls) => { count[cls] = ++count[cls] || 1; return count; }, {});
    const itemsPerClass = Math.max.apply(null, Object.keys(tmp).map(key => tmp[key]));

    let itemsOnThisRow = 0;
    for (let i = 0; i < sortedModules.length; i++) {
      let m = sortedModules[i];
      let mount = null;
      let disabled = false;
      prevName = m.name;
      if (ModuleUtils.isShieldGenerator(m.grp)) {
        // Shield generators care about maximum hull mass
        disabled = mass > m.maxmass;
      } else if (m.maxmass) {
        // Thrusters care about total mass
        disabled = mass + m.mass > m.maxmass;
      }
      let active = mountedModule && mountedModule.id === m.id;
      let classes = cn(m.name ? 'lc' : 'c', {
        warning: !disabled && warningFunc && warningFunc(m),
        active,
        disabled
      });
      let eventHandlers;

      if (disabled) {
        eventHandlers = {
          onKeyDown: this._keyDown.bind(this, null),
          onKeyUp: this._keyUp.bind(this, null)

        };
      } else {
        /**
         * Get the ids of the first and last <li> elements in the <ul> that are focusable (i.e. are not active or disabled)
         * Will be used to keep focus inside the <ul> on Tab and Shift-Tab while it is visible
         */
        if (this.firstSlotId == null) this.firstSlotId = sortedModules[i].id;
        if (active) this.activeSlotId = sortedModules[i].id;
        this.lastSlotId = sortedModules[i].id;

        let showDiff = this._showDiff.bind(this, mountedModule, m);
        let select = onSelect.bind(null, m);

        eventHandlers = {
          onMouseEnter: this._over.bind(this, showDiff),
          onTouchStart: this._touchStart.bind(this, showDiff),
          onTouchEnd: this._touchEnd.bind(this, select),
          onMouseLeave: this._hideDiff,
          onClick: select,
          onKeyDown: this._keyDown.bind(this, select),
          onKeyUp: this._keyUp.bind(this, select)
        };
      }

      switch(m.mount) {
        case 'F': mount = <MountFixed className={'lg'} />; break;
        case 'G': mount = <MountGimballed className={'lg'}/>; break;
        case 'T': mount = <MountTurret className={'lg'}/>; break;
      }
      if (m.name && m.name === prevName) {
        // elems.push(<br key={'b' + m.grp + i} />);
        itemsOnThisRow = 0;
      }
      if (itemsOnThisRow == 6 || i > 0 && sortedModules.length > 3 && itemsPerClass > 2 && m.class != prevClass && (m.rating != prevRating || m.mount)) {
        elems.push(<br key={'b' + m.grp + i} />);
        itemsOnThisRow = 0;
      }
      let tbIdx = (classes.indexOf('disabled') < 0) ? 0 : undefined;
      elems.push(
        <li key={m.id} data-id={m.id} className={classes} {...eventHandlers} tabIndex={tbIdx} ref={slotItem => this.slotItems[m.id] = slotItem}>
          {mount}
          {(mount ? ' ' : '') + m.class + m.rating + (m.missile ? '/' + m.missile : '') + (m.name ? ' ' + translate(m.name) : '')}
        </li>
      );

      itemsOnThisRow++;
      prevClass = m.class;
      prevRating = m.rating;
      prevName = m.name;
    }
    return <ul key={'modules' + grp}>{elems}</ul>;
  }

  /**
   * Generate tooltip content for the difference between the
   * mounted module and the hovered modules
   * @param  {Object} mm    The module mounet currently
   * @param  {Object} m     The hovered module
   * @param  {DOMRect} rect DOMRect for target element
   */
  _showDiff(mm, m, rect) {
    if (this.props.diffDetails) {
      this.touchTimeout = null;
      this.context.tooltip(this.props.diffDetails(m, mm), rect);
    }
  }

  /**
   * Mouse over diff handler
   * @param  {Function} showDiff diff tooltip callback
   * @param  {SyntheticEvent} event Event
   */
  _over(showDiff, event) {
    event.preventDefault();
    showDiff(event.currentTarget.getBoundingClientRect());
  }

  /**
   * Toucch Start - Show diff after press, otherwise treat as tap
   * @param  {Function} showDiff diff tooltip callback
   * @param  {SyntheticEvent} event Event
   */
  _touchStart(showDiff, event) {
    event.preventDefault();
    let rect = event.currentTarget.getBoundingClientRect();
    this.touchTimeout = setTimeout(showDiff.bind(this, rect), PRESS_THRESHOLD);
  }

  /**
   * Touch End - Select module on tap
   * @param  {Function} select Select module callback
   * @param  {SyntheticEvent} event Event
   */
  _touchEnd(select, event) {
    event.preventDefault();
    if (this.touchTimeout !== null) {  // If timeout has not fired (been nulled out) yet
      select();
    }
    this._hideDiff();
  }

  /**
   * Key down - select module on Enter key, move to next/previous module on Tab/Shift-Tab, close on Esc
   * @param  {Function} select Select module callback
   * @param  {SyntheticEvent} event Event
   */
  _keyDown(select, event) {
    let className = event.currentTarget.attributes['class'].value;
    if (event.key == 'Enter' && className.indexOf('disabled') < 0 && className.indexOf('active') < 0) {
      select();
      return;
    }
    let elemId = event.currentTarget.attributes['data-id'].value;
    if (className.indexOf('disabled') < 0 && event.key == 'Tab') {
      if (event.shiftKey && elemId == this.firstSlotId) {
        event.preventDefault();
        this.slotItems[this.lastSlotId].focus();
        return;
      }
      if (!event.shiftKey && elemId == this.lastSlotId) {
        event.preventDefault();
        this.slotItems[this.firstSlotId].focus();
        return;
      }
    }
  }

  /**
   * Key Up
<<<<<<< HEAD
   * @param {Function} select Select function
   * @param {SyntheticEvent} event Event
=======
   *
>>>>>>> 46e15b8e
   */
  _keyUp(select,event) {
    // nothing here yet
  }

  /**
   * Hide diff tooltip
   * @param  {SyntheticEvent} event Event
   */
  _hideDiff(event) {
    clearTimeout(this.touchTimeout);
    this.touchTimeout = null;
    this.context.tooltip();
  }

  /**
   * Order two modules suitably for display in module selection
   * @param  {Object} a the first module
   * @param  {Object} b the second module
   * @return {int}      -1 if the first module should go first, 1 if the second module should go first
   */
  _moduleOrder(a, b) {
    // Named modules go last
    if (!a.name && b.name) {
      return -1;
    }
    if (a.name && !b.name) {
      return 1;
    }
    // Class ordered from highest (8) to lowest (1)
    if (a.class < b.class) {
      return 1;
    }
    if (a.class > b.class) {
      return -1;
    }
    // Mount type, if applicable
    if (a.mount && b.mount && a.mount !== b.mount) {
      if (a.mount === 'F' || (a.mount === 'G' && b.mount === 'T')) {
        return -1;
      } else {
        return 1;
      }
    }
    // Rating ordered from highest (A) to lowest (E)
    if (a.rating < b.rating) {
      return -1;
    }
    if (a.rating > b.rating) {
      return 1;
    }
    // Do not attempt to order by name at this point, as that mucks up the order of armour
    return 0;
  }

  /**
   * Scroll to mounted (if it exists) module group on mount
   */
  componentDidMount() {
    if (this.groupElem) {  // Scroll to currently selected group
      this.node.scrollTop = this.groupElem.offsetTop;
    }
    /**
     * Set focus on active or first slot element, if applicable.
     */
    if (this.slotItems[this.activeSlotId]) {
      this.slotItems[this.activeSlotId].focus();
    } else if (this.slotItems[this.firstSlotId]) {
      this.slotItems[this.firstSlotId].focus();
    }
  }
  /**
   * Set focus to slot element ref (if we have one) after modules component unmounts
   */
  componentWillUnmount() {
    if(this.props.slotDiv) {
      this.props.slotDiv.focus();
    }
  }

  /**
   * Update state based on property and context changes
   * @param  {Object} nextProps   Incoming/Next properties
   * @param  {Object} nextContext Incoming/Next conext
   */
  componentWillReceiveProps(nextProps, nextContext) {
    this.setState(this._initState(nextProps, nextContext));
  }

  /**
   * Render the list
   * @return {React.Component} List
   */
  render() {
    console.log('Tracking focus? ' + this.state.trackingFocus);
    return (
      <div ref={node => this.node = node}
          className={cn('select', this.props.className)}
          onScroll={this._hideDiff}
          onClick={(e) => e.stopPropagation() }
          onContextMenu={stopCtxPropagation}
      >
        {this.state.list}
      </div>
    );
  }

}<|MERGE_RESOLUTION|>--- conflicted
+++ resolved
@@ -1,508 +1,504 @@
-import React from 'react';
-import PropTypes from 'prop-types';
-import * as ModuleUtils from '../shipyard/ModuleUtils';
-import TranslatedComponent from './TranslatedComponent';
-import { stopCtxPropagation } from '../utils/UtilityFunctions';
-import cn from 'classnames';
-import { MountFixed, MountGimballed, MountTurret } from './SvgIcons';
-
-const PRESS_THRESHOLD = 500; // mouse/touch down threshold
-
-/*
- * Categorisation of module groups
- */
-const GRPCAT = {
-  'sg': 'shields',
-  'bsg': 'shields',
-  'psg': 'shields',
-  'scb': 'shields',
-  'cc': 'limpet controllers',
-  'fx': 'limpet controllers',
-  'hb': 'limpet controllers',
-  'pc': 'limpet controllers',
-  'rpl': 'limpet controllers',
-  'pce': 'passenger cabins',
-  'pci': 'passenger cabins',
-  'pcm': 'passenger cabins',
-  'pcq': 'passenger cabins',
-  'fh': 'hangars',
-  'pv': 'hangars',
-  'fs': 'fuel',
-  'ft': 'fuel',
-  'hr': 'structural reinforcement',
-  'mrp': 'structural reinforcement',
-  'bl': 'lasers',
-  'pl': 'lasers',
-  'ul': 'lasers',
-  'ml': 'lasers',
-  'c': 'projectiles',
-  'mc': 'projectiles',
-  'axmc': 'experimental',
-  'fc': 'projectiles',
-  'rfl':  'experimental',
-  'pa': 'projectiles',
-  'rg': 'projectiles',
-  'mr': 'ordnance',
-  'axmr': 'experimental',
-  'rcpl': 'experimental',
-  'tp': 'ordnance',
-  'nl': 'ordnance',
-  'sc': 'scanners',
-  'ss': 'scanners',
-  // Utilities
-  'cs': 'scanners',
-  'kw': 'scanners',
-  'ws': 'scanners',
-  'xs': 'scanners',
-  'ch': 'defence',
-  'po': 'defence',
-  'ec': 'defence',
-  'sfn': 'defence',
-  // Standard
-  'gpp': 'guardian',
-  'gpc': 'guardian',
-  'ggc': 'guardian'
-};
-// Order here is the order in which items will be shown in the modules menu
-const CATEGORIES = {
-  // Internals
-  'am': ['am'],
-  'cr': ['cr'],
-  'fi': ['fi'],
-  'fuel': ['ft', 'fs'],
-  'hangars': ['fh', 'pv'],
-  'limpet controllers': ['cc', 'fx', 'hb', 'pc', 'rpl'],
-  'passenger cabins': ['pce', 'pci', 'pcm', 'pcq'],
-  'rf': ['rf'],
-  'shields': ['sg', 'bsg', 'psg', 'scb'],
-  'structural reinforcement': ['hr', 'mrp'],
-  'dc': ['dc'],
-  // Hardpoints
-  'lasers': ['pl', 'ul', 'bl', 'ml'],
-  'projectiles': ['mc', 'c', 'fc', 'pa', 'rg'],
-  'ordnance': ['mr', 'tp', 'nl'],
-  // Utilities
-  'sb': ['sb'],
-  'hs': ['hs'],
-  'defence': ['ch', 'po', 'ec'],
-  'scanners': ['sc', 'ss', 'cs', 'kw', 'ws'], // Overloaded with internal scanners
-  // Experimental
-  'experimental': ['axmc', 'axmr', 'rfl', 'xs', 'sfn', 'rcpl'],
-
-  // Guardian
-  'guardian': ['gpp', 'gpc', 'ggc']
-};
-
-/**
- * Available modules menu
- */
-export default class AvailableModulesMenu extends TranslatedComponent {
-
-  static propTypes = {
-    modules: PropTypes.oneOfType([PropTypes.object, PropTypes.array]).isRequired,
-    onSelect: PropTypes.func.isRequired,
-    diffDetails: PropTypes.func,
-    m: PropTypes.object,
-    shipMass: PropTypes.number,
-    warning: PropTypes.func,
-    firstSlotId: PropTypes.string,
-    lastSlotId: PropTypes.string,
-    activeSlotId: PropTypes.string,
-    slotDiv: PropTypes.object
-  };
-
-  static defaultProps = {
-    shipMass: 0
-  };
-
-  /**
-   * Constructor
-   * @param  {Object} props   React Component properties
-   * @param  {Object} context React Component context
-   */
-  constructor(props, context) {
-    super(props);
-    this._hideDiff = this._hideDiff.bind(this);
-    this.state = this._initState(props, context);
-    this.slotItems = [];// Array to hold <li> refs.
-  }
-
-  /**
-   * Initiate the list of available moduels
-   * @param  {Object} props   React Component properties
-   * @param  {Object} context React Component context
-   * @return {Object}         list: Array of React Components, currentGroup Component if any
-   */
-  _initState(props, context) {
-    let translate = context.language.translate;
-    let { m, warning, shipMass, onSelect, modules, firstSlotId, lastSlotId } = props;
-    let list, currentGroup;
-
-    let buildGroup = this._buildGroup.bind(
-      this,
-      translate,
-      m,
-      warning,
-      shipMass - (m && m.mass ? m.mass : 0),
-      (m, event) => {
-        this._hideDiff(event);
-        onSelect(m);
-      }
-   );
-
-    if (modules instanceof Array) {
-      list = buildGroup(modules[0].grp, modules);
-    } else {
-      list = [];
-      // At present time slots with grouped options (Hardpoints and Internal) can be empty
-      if (m) {
-        let emptyId = 'empty';
-        if(this.firstSlotId == null) this.firstSlotId = emptyId;
-        let keyDown = this._keyDown.bind(this, onSelect);
-        list.push(<div className='empty-c upp' key={emptyId} data-id={emptyId} onClick={onSelect.bind(null, null)} onKeyDown={keyDown} tabIndex="0" ref={slotItem => this.slotItems[emptyId] = slotItem} >{translate('empty')}</div>);
-      }
-
-      // Need to regroup the modules by our own categorisation
-      let catmodules = {};
-      // Pre-create to preserve ordering
-      for (let cat in CATEGORIES) {
-        catmodules[cat] = [];
-      }
-      for (let g in modules) {
-        const moduleCategory = GRPCAT[g] || g;
-        const existing = catmodules[moduleCategory] || [];
-        catmodules[moduleCategory] = existing.concat(modules[g]);
-      }
-
-      for (let category in catmodules) {
-        let categoryHeader = false;
-        // Order through CATEGORIES if present
-        const categories = CATEGORIES[category] || [category];
-        if (categories && categories.length) {
-          for (let n in categories) {
-            const grp = categories[n];
-            // We now have the group and the category.  We might not have any modules, though...
-            if (modules[grp]) {
-              // Decide if we need a category header as well as a group header
-              if (categories.length === 1) {
-                // Show category header instead of group header
-                if (m && grp == m.grp) {
-                  list.push(<div ref={(elem) => this.groupElem = elem} key={category} className={'select-category upp'}>{translate(category)}</div>);
-                } else {
-                  list.push(<div key={category} className={'select-category upp'}>{translate(category)}</div>);
-                }
-              } else {
-                // Show category header as well as group header
-                if (!categoryHeader) {
-                  list.push(<div key={category} className={'select-category upp'}>{translate(category)}</div>);
-                  categoryHeader = true;
-                }
-                if (m && grp == m.grp) {
-                  list.push(<div ref={(elem) => this.groupElem = elem} key={grp} className={'select-group cap'}>{translate(grp)}</div>);
-                } else {
-                  list.push(<div key={grp} className={'select-group cap'}>{translate(grp)}</div>);
-                }
-              }
-              list.push(buildGroup(grp, modules[grp]));
-            }
-          }
-        }
-      }
-    }
-    let trackingFocus = false;
-    return { list, currentGroup, trackingFocus };
-  }
-
-  /**
-   * Generate React Components for Module Group
-   * @param  {Function} translate   Translate function
-   * @param  {Object} mountedModule Mounted Module
-   * @param  {Function} warningFunc Warning function
-   * @param  {number} mass          Mass
-   * @param  {function} onSelect    Select/Mount callback
-   * @param  {string} grp           Group name
-   * @param  {Array} modules        Available modules
-   * @return {*}      Available Module Group contents
-   * @param {*} firstSlotId ID of the first slot
-   * @param {*} lastSlotId ID of the last slot
-   */
-  _buildGroup(translate, mountedModule, warningFunc, mass, onSelect, grp, modules, firstSlotId, lastSlotId) {
-    let prevClass = null, prevRating = null, prevName;
-    let elems = [];
-
-    const sortedModules = modules.sort(this._moduleOrder);
-
-
-    // Calculate the number of items per class.  Used so we don't have long lists with only a few items in each row
-    const tmp = sortedModules.map((v, i) => v['class']).reduce((count, cls) => { count[cls] = ++count[cls] || 1; return count; }, {});
-    const itemsPerClass = Math.max.apply(null, Object.keys(tmp).map(key => tmp[key]));
-
-    let itemsOnThisRow = 0;
-    for (let i = 0; i < sortedModules.length; i++) {
-      let m = sortedModules[i];
-      let mount = null;
-      let disabled = false;
-      prevName = m.name;
-      if (ModuleUtils.isShieldGenerator(m.grp)) {
-        // Shield generators care about maximum hull mass
-        disabled = mass > m.maxmass;
-      } else if (m.maxmass) {
-        // Thrusters care about total mass
-        disabled = mass + m.mass > m.maxmass;
-      }
-      let active = mountedModule && mountedModule.id === m.id;
-      let classes = cn(m.name ? 'lc' : 'c', {
-        warning: !disabled && warningFunc && warningFunc(m),
-        active,
-        disabled
-      });
-      let eventHandlers;
-
-      if (disabled) {
-        eventHandlers = {
-          onKeyDown: this._keyDown.bind(this, null),
-          onKeyUp: this._keyUp.bind(this, null)
-
-        };
-      } else {
-        /**
-         * Get the ids of the first and last <li> elements in the <ul> that are focusable (i.e. are not active or disabled)
-         * Will be used to keep focus inside the <ul> on Tab and Shift-Tab while it is visible
-         */
-        if (this.firstSlotId == null) this.firstSlotId = sortedModules[i].id;
-        if (active) this.activeSlotId = sortedModules[i].id;
-        this.lastSlotId = sortedModules[i].id;
-
-        let showDiff = this._showDiff.bind(this, mountedModule, m);
-        let select = onSelect.bind(null, m);
-
-        eventHandlers = {
-          onMouseEnter: this._over.bind(this, showDiff),
-          onTouchStart: this._touchStart.bind(this, showDiff),
-          onTouchEnd: this._touchEnd.bind(this, select),
-          onMouseLeave: this._hideDiff,
-          onClick: select,
-          onKeyDown: this._keyDown.bind(this, select),
-          onKeyUp: this._keyUp.bind(this, select)
-        };
-      }
-
-      switch(m.mount) {
-        case 'F': mount = <MountFixed className={'lg'} />; break;
-        case 'G': mount = <MountGimballed className={'lg'}/>; break;
-        case 'T': mount = <MountTurret className={'lg'}/>; break;
-      }
-      if (m.name && m.name === prevName) {
-        // elems.push(<br key={'b' + m.grp + i} />);
-        itemsOnThisRow = 0;
-      }
-      if (itemsOnThisRow == 6 || i > 0 && sortedModules.length > 3 && itemsPerClass > 2 && m.class != prevClass && (m.rating != prevRating || m.mount)) {
-        elems.push(<br key={'b' + m.grp + i} />);
-        itemsOnThisRow = 0;
-      }
-      let tbIdx = (classes.indexOf('disabled') < 0) ? 0 : undefined;
-      elems.push(
-        <li key={m.id} data-id={m.id} className={classes} {...eventHandlers} tabIndex={tbIdx} ref={slotItem => this.slotItems[m.id] = slotItem}>
-          {mount}
-          {(mount ? ' ' : '') + m.class + m.rating + (m.missile ? '/' + m.missile : '') + (m.name ? ' ' + translate(m.name) : '')}
-        </li>
-      );
-
-      itemsOnThisRow++;
-      prevClass = m.class;
-      prevRating = m.rating;
-      prevName = m.name;
-    }
-    return <ul key={'modules' + grp}>{elems}</ul>;
-  }
-
-  /**
-   * Generate tooltip content for the difference between the
-   * mounted module and the hovered modules
-   * @param  {Object} mm    The module mounet currently
-   * @param  {Object} m     The hovered module
-   * @param  {DOMRect} rect DOMRect for target element
-   */
-  _showDiff(mm, m, rect) {
-    if (this.props.diffDetails) {
-      this.touchTimeout = null;
-      this.context.tooltip(this.props.diffDetails(m, mm), rect);
-    }
-  }
-
-  /**
-   * Mouse over diff handler
-   * @param  {Function} showDiff diff tooltip callback
-   * @param  {SyntheticEvent} event Event
-   */
-  _over(showDiff, event) {
-    event.preventDefault();
-    showDiff(event.currentTarget.getBoundingClientRect());
-  }
-
-  /**
-   * Toucch Start - Show diff after press, otherwise treat as tap
-   * @param  {Function} showDiff diff tooltip callback
-   * @param  {SyntheticEvent} event Event
-   */
-  _touchStart(showDiff, event) {
-    event.preventDefault();
-    let rect = event.currentTarget.getBoundingClientRect();
-    this.touchTimeout = setTimeout(showDiff.bind(this, rect), PRESS_THRESHOLD);
-  }
-
-  /**
-   * Touch End - Select module on tap
-   * @param  {Function} select Select module callback
-   * @param  {SyntheticEvent} event Event
-   */
-  _touchEnd(select, event) {
-    event.preventDefault();
-    if (this.touchTimeout !== null) {  // If timeout has not fired (been nulled out) yet
-      select();
-    }
-    this._hideDiff();
-  }
-
-  /**
-   * Key down - select module on Enter key, move to next/previous module on Tab/Shift-Tab, close on Esc
-   * @param  {Function} select Select module callback
-   * @param  {SyntheticEvent} event Event
-   */
-  _keyDown(select, event) {
-    let className = event.currentTarget.attributes['class'].value;
-    if (event.key == 'Enter' && className.indexOf('disabled') < 0 && className.indexOf('active') < 0) {
-      select();
-      return;
-    }
-    let elemId = event.currentTarget.attributes['data-id'].value;
-    if (className.indexOf('disabled') < 0 && event.key == 'Tab') {
-      if (event.shiftKey && elemId == this.firstSlotId) {
-        event.preventDefault();
-        this.slotItems[this.lastSlotId].focus();
-        return;
-      }
-      if (!event.shiftKey && elemId == this.lastSlotId) {
-        event.preventDefault();
-        this.slotItems[this.firstSlotId].focus();
-        return;
-      }
-    }
-  }
-
-  /**
-   * Key Up
-<<<<<<< HEAD
-   * @param {Function} select Select function
-   * @param {SyntheticEvent} event Event
-=======
-   *
->>>>>>> 46e15b8e
-   */
-  _keyUp(select,event) {
-    // nothing here yet
-  }
-
-  /**
-   * Hide diff tooltip
-   * @param  {SyntheticEvent} event Event
-   */
-  _hideDiff(event) {
-    clearTimeout(this.touchTimeout);
-    this.touchTimeout = null;
-    this.context.tooltip();
-  }
-
-  /**
-   * Order two modules suitably for display in module selection
-   * @param  {Object} a the first module
-   * @param  {Object} b the second module
-   * @return {int}      -1 if the first module should go first, 1 if the second module should go first
-   */
-  _moduleOrder(a, b) {
-    // Named modules go last
-    if (!a.name && b.name) {
-      return -1;
-    }
-    if (a.name && !b.name) {
-      return 1;
-    }
-    // Class ordered from highest (8) to lowest (1)
-    if (a.class < b.class) {
-      return 1;
-    }
-    if (a.class > b.class) {
-      return -1;
-    }
-    // Mount type, if applicable
-    if (a.mount && b.mount && a.mount !== b.mount) {
-      if (a.mount === 'F' || (a.mount === 'G' && b.mount === 'T')) {
-        return -1;
-      } else {
-        return 1;
-      }
-    }
-    // Rating ordered from highest (A) to lowest (E)
-    if (a.rating < b.rating) {
-      return -1;
-    }
-    if (a.rating > b.rating) {
-      return 1;
-    }
-    // Do not attempt to order by name at this point, as that mucks up the order of armour
-    return 0;
-  }
-
-  /**
-   * Scroll to mounted (if it exists) module group on mount
-   */
-  componentDidMount() {
-    if (this.groupElem) {  // Scroll to currently selected group
-      this.node.scrollTop = this.groupElem.offsetTop;
-    }
-    /**
-     * Set focus on active or first slot element, if applicable.
-     */
-    if (this.slotItems[this.activeSlotId]) {
-      this.slotItems[this.activeSlotId].focus();
-    } else if (this.slotItems[this.firstSlotId]) {
-      this.slotItems[this.firstSlotId].focus();
-    }
-  }
-  /**
-   * Set focus to slot element ref (if we have one) after modules component unmounts
-   */
-  componentWillUnmount() {
-    if(this.props.slotDiv) {
-      this.props.slotDiv.focus();
-    }
-  }
-
-  /**
-   * Update state based on property and context changes
-   * @param  {Object} nextProps   Incoming/Next properties
-   * @param  {Object} nextContext Incoming/Next conext
-   */
-  componentWillReceiveProps(nextProps, nextContext) {
-    this.setState(this._initState(nextProps, nextContext));
-  }
-
-  /**
-   * Render the list
-   * @return {React.Component} List
-   */
-  render() {
-    console.log('Tracking focus? ' + this.state.trackingFocus);
-    return (
-      <div ref={node => this.node = node}
-          className={cn('select', this.props.className)}
-          onScroll={this._hideDiff}
-          onClick={(e) => e.stopPropagation() }
-          onContextMenu={stopCtxPropagation}
-      >
-        {this.state.list}
-      </div>
-    );
-  }
-
-}+import React from 'react';
+import PropTypes from 'prop-types';
+import * as ModuleUtils from '../shipyard/ModuleUtils';
+import TranslatedComponent from './TranslatedComponent';
+import { stopCtxPropagation } from '../utils/UtilityFunctions';
+import cn from 'classnames';
+import { MountFixed, MountGimballed, MountTurret } from './SvgIcons';
+
+const PRESS_THRESHOLD = 500; // mouse/touch down threshold
+
+/*
+ * Categorisation of module groups
+ */
+const GRPCAT = {
+  'sg': 'shields',
+  'bsg': 'shields',
+  'psg': 'shields',
+  'scb': 'shields',
+  'cc': 'limpet controllers',
+  'fx': 'limpet controllers',
+  'hb': 'limpet controllers',
+  'pc': 'limpet controllers',
+  'rpl': 'limpet controllers',
+  'pce': 'passenger cabins',
+  'pci': 'passenger cabins',
+  'pcm': 'passenger cabins',
+  'pcq': 'passenger cabins',
+  'fh': 'hangars',
+  'pv': 'hangars',
+  'fs': 'fuel',
+  'ft': 'fuel',
+  'hr': 'structural reinforcement',
+  'mrp': 'structural reinforcement',
+  'bl': 'lasers',
+  'pl': 'lasers',
+  'ul': 'lasers',
+  'ml': 'lasers',
+  'c': 'projectiles',
+  'mc': 'projectiles',
+  'axmc': 'experimental',
+  'fc': 'projectiles',
+  'rfl':  'experimental',
+  'pa': 'projectiles',
+  'rg': 'projectiles',
+  'mr': 'ordnance',
+  'axmr': 'experimental',
+  'rcpl': 'experimental',
+  'tp': 'ordnance',
+  'nl': 'ordnance',
+  'sc': 'scanners',
+  'ss': 'scanners',
+  // Utilities
+  'cs': 'scanners',
+  'kw': 'scanners',
+  'ws': 'scanners',
+  'xs': 'scanners',
+  'ch': 'defence',
+  'po': 'defence',
+  'ec': 'defence',
+  'sfn': 'defence',
+  // Standard
+  'gpp': 'guardian',
+  'gpc': 'guardian',
+  'ggc': 'guardian'
+};
+// Order here is the order in which items will be shown in the modules menu
+const CATEGORIES = {
+  // Internals
+  'am': ['am'],
+  'cr': ['cr'],
+  'fi': ['fi'],
+  'fuel': ['ft', 'fs'],
+  'hangars': ['fh', 'pv'],
+  'limpet controllers': ['cc', 'fx', 'hb', 'pc', 'rpl'],
+  'passenger cabins': ['pce', 'pci', 'pcm', 'pcq'],
+  'rf': ['rf'],
+  'shields': ['sg', 'bsg', 'psg', 'scb'],
+  'structural reinforcement': ['hr', 'mrp'],
+  'dc': ['dc'],
+  // Hardpoints
+  'lasers': ['pl', 'ul', 'bl', 'ml'],
+  'projectiles': ['mc', 'c', 'fc', 'pa', 'rg'],
+  'ordnance': ['mr', 'tp', 'nl'],
+  // Utilities
+  'sb': ['sb'],
+  'hs': ['hs'],
+  'defence': ['ch', 'po', 'ec'],
+  'scanners': ['sc', 'ss', 'cs', 'kw', 'ws'], // Overloaded with internal scanners
+  // Experimental
+  'experimental': ['axmc', 'axmr', 'rfl', 'xs', 'sfn', 'rcpl'],
+
+  // Guardian
+  'guardian': ['gpp', 'gpc', 'ggc']
+};
+
+/**
+ * Available modules menu
+ */
+export default class AvailableModulesMenu extends TranslatedComponent {
+
+  static propTypes = {
+    modules: PropTypes.oneOfType([PropTypes.object, PropTypes.array]).isRequired,
+    onSelect: PropTypes.func.isRequired,
+    diffDetails: PropTypes.func,
+    m: PropTypes.object,
+    shipMass: PropTypes.number,
+    warning: PropTypes.func,
+    firstSlotId: PropTypes.string,
+    lastSlotId: PropTypes.string,
+    activeSlotId: PropTypes.string,
+    slotDiv: PropTypes.object
+  };
+
+  static defaultProps = {
+    shipMass: 0
+  };
+
+  /**
+   * Constructor
+   * @param  {Object} props   React Component properties
+   * @param  {Object} context React Component context
+   */
+  constructor(props, context) {
+    super(props);
+    this._hideDiff = this._hideDiff.bind(this);
+    this.state = this._initState(props, context);
+    this.slotItems = [];// Array to hold <li> refs.
+  }
+
+  /**
+   * Initiate the list of available moduels
+   * @param  {Object} props   React Component properties
+   * @param  {Object} context React Component context
+   * @return {Object}         list: Array of React Components, currentGroup Component if any
+   */
+  _initState(props, context) {
+    let translate = context.language.translate;
+    let { m, warning, shipMass, onSelect, modules, firstSlotId, lastSlotId } = props;
+    let list, currentGroup;
+
+    let buildGroup = this._buildGroup.bind(
+      this,
+      translate,
+      m,
+      warning,
+      shipMass - (m && m.mass ? m.mass : 0),
+      (m, event) => {
+        this._hideDiff(event);
+        onSelect(m);
+      }
+   );
+
+    if (modules instanceof Array) {
+      list = buildGroup(modules[0].grp, modules);
+    } else {
+      list = [];
+      // At present time slots with grouped options (Hardpoints and Internal) can be empty
+      if (m) {
+        let emptyId = 'empty';
+        if(this.firstSlotId == null) this.firstSlotId = emptyId;
+        let keyDown = this._keyDown.bind(this, onSelect);
+        list.push(<div className='empty-c upp' key={emptyId} data-id={emptyId} onClick={onSelect.bind(null, null)} onKeyDown={keyDown} tabIndex="0" ref={slotItem => this.slotItems[emptyId] = slotItem} >{translate('empty')}</div>);
+      }
+
+      // Need to regroup the modules by our own categorisation
+      let catmodules = {};
+      // Pre-create to preserve ordering
+      for (let cat in CATEGORIES) {
+        catmodules[cat] = [];
+      }
+      for (let g in modules) {
+        const moduleCategory = GRPCAT[g] || g;
+        const existing = catmodules[moduleCategory] || [];
+        catmodules[moduleCategory] = existing.concat(modules[g]);
+      }
+
+      for (let category in catmodules) {
+        let categoryHeader = false;
+        // Order through CATEGORIES if present
+        const categories = CATEGORIES[category] || [category];
+        if (categories && categories.length) {
+          for (let n in categories) {
+            const grp = categories[n];
+            // We now have the group and the category.  We might not have any modules, though...
+            if (modules[grp]) {
+              // Decide if we need a category header as well as a group header
+              if (categories.length === 1) {
+                // Show category header instead of group header
+                if (m && grp == m.grp) {
+                  list.push(<div ref={(elem) => this.groupElem = elem} key={category} className={'select-category upp'}>{translate(category)}</div>);
+                } else {
+                  list.push(<div key={category} className={'select-category upp'}>{translate(category)}</div>);
+                }
+              } else {
+                // Show category header as well as group header
+                if (!categoryHeader) {
+                  list.push(<div key={category} className={'select-category upp'}>{translate(category)}</div>);
+                  categoryHeader = true;
+                }
+                if (m && grp == m.grp) {
+                  list.push(<div ref={(elem) => this.groupElem = elem} key={grp} className={'select-group cap'}>{translate(grp)}</div>);
+                } else {
+                  list.push(<div key={grp} className={'select-group cap'}>{translate(grp)}</div>);
+                }
+              }
+              list.push(buildGroup(grp, modules[grp]));
+            }
+          }
+        }
+      }
+    }
+    let trackingFocus = false;
+    return { list, currentGroup, trackingFocus };
+  }
+
+  /**
+   * Generate React Components for Module Group
+   * @param  {Function} translate   Translate function
+   * @param  {Object} mountedModule Mounted Module
+   * @param  {Function} warningFunc Warning function
+   * @param  {number} mass          Mass
+   * @param  {function} onSelect    Select/Mount callback
+   * @param  {string} grp           Group name
+   * @param  {Array} modules        Available modules
+   * @return {*}      Available Module Group contents
+   * @param {*} firstSlotId ID of the first slot
+   * @param {*} lastSlotId ID of the last slot
+   */
+  _buildGroup(translate, mountedModule, warningFunc, mass, onSelect, grp, modules, firstSlotId, lastSlotId) {
+    let prevClass = null, prevRating = null, prevName;
+    let elems = [];
+
+    const sortedModules = modules.sort(this._moduleOrder);
+
+
+    // Calculate the number of items per class.  Used so we don't have long lists with only a few items in each row
+    const tmp = sortedModules.map((v, i) => v['class']).reduce((count, cls) => { count[cls] = ++count[cls] || 1; return count; }, {});
+    const itemsPerClass = Math.max.apply(null, Object.keys(tmp).map(key => tmp[key]));
+
+    let itemsOnThisRow = 0;
+    for (let i = 0; i < sortedModules.length; i++) {
+      let m = sortedModules[i];
+      let mount = null;
+      let disabled = false;
+      prevName = m.name;
+      if (ModuleUtils.isShieldGenerator(m.grp)) {
+        // Shield generators care about maximum hull mass
+        disabled = mass > m.maxmass;
+      } else if (m.maxmass) {
+        // Thrusters care about total mass
+        disabled = mass + m.mass > m.maxmass;
+      }
+      let active = mountedModule && mountedModule.id === m.id;
+      let classes = cn(m.name ? 'lc' : 'c', {
+        warning: !disabled && warningFunc && warningFunc(m),
+        active,
+        disabled
+      });
+      let eventHandlers;
+
+      if (disabled) {
+        eventHandlers = {
+          onKeyDown: this._keyDown.bind(this, null),
+          onKeyUp: this._keyUp.bind(this, null)
+
+        };
+      } else {
+        /**
+         * Get the ids of the first and last <li> elements in the <ul> that are focusable (i.e. are not active or disabled)
+         * Will be used to keep focus inside the <ul> on Tab and Shift-Tab while it is visible
+         */
+        if (this.firstSlotId == null) this.firstSlotId = sortedModules[i].id;
+        if (active) this.activeSlotId = sortedModules[i].id;
+        this.lastSlotId = sortedModules[i].id;
+
+        let showDiff = this._showDiff.bind(this, mountedModule, m);
+        let select = onSelect.bind(null, m);
+
+        eventHandlers = {
+          onMouseEnter: this._over.bind(this, showDiff),
+          onTouchStart: this._touchStart.bind(this, showDiff),
+          onTouchEnd: this._touchEnd.bind(this, select),
+          onMouseLeave: this._hideDiff,
+          onClick: select,
+          onKeyDown: this._keyDown.bind(this, select),
+          onKeyUp: this._keyUp.bind(this, select)
+        };
+      }
+
+      switch(m.mount) {
+        case 'F': mount = <MountFixed className={'lg'} />; break;
+        case 'G': mount = <MountGimballed className={'lg'}/>; break;
+        case 'T': mount = <MountTurret className={'lg'}/>; break;
+      }
+      if (m.name && m.name === prevName) {
+        // elems.push(<br key={'b' + m.grp + i} />);
+        itemsOnThisRow = 0;
+      }
+      if (itemsOnThisRow == 6 || i > 0 && sortedModules.length > 3 && itemsPerClass > 2 && m.class != prevClass && (m.rating != prevRating || m.mount)) {
+        elems.push(<br key={'b' + m.grp + i} />);
+        itemsOnThisRow = 0;
+      }
+      let tbIdx = (classes.indexOf('disabled') < 0) ? 0 : undefined;
+      elems.push(
+        <li key={m.id} data-id={m.id} className={classes} {...eventHandlers} tabIndex={tbIdx} ref={slotItem => this.slotItems[m.id] = slotItem}>
+          {mount}
+          {(mount ? ' ' : '') + m.class + m.rating + (m.missile ? '/' + m.missile : '') + (m.name ? ' ' + translate(m.name) : '')}
+        </li>
+      );
+
+      itemsOnThisRow++;
+      prevClass = m.class;
+      prevRating = m.rating;
+      prevName = m.name;
+    }
+    return <ul key={'modules' + grp}>{elems}</ul>;
+  }
+
+  /**
+   * Generate tooltip content for the difference between the
+   * mounted module and the hovered modules
+   * @param  {Object} mm    The module mounet currently
+   * @param  {Object} m     The hovered module
+   * @param  {DOMRect} rect DOMRect for target element
+   */
+  _showDiff(mm, m, rect) {
+    if (this.props.diffDetails) {
+      this.touchTimeout = null;
+      this.context.tooltip(this.props.diffDetails(m, mm), rect);
+    }
+  }
+
+  /**
+   * Mouse over diff handler
+   * @param  {Function} showDiff diff tooltip callback
+   * @param  {SyntheticEvent} event Event
+   */
+  _over(showDiff, event) {
+    event.preventDefault();
+    showDiff(event.currentTarget.getBoundingClientRect());
+  }
+
+  /**
+   * Toucch Start - Show diff after press, otherwise treat as tap
+   * @param  {Function} showDiff diff tooltip callback
+   * @param  {SyntheticEvent} event Event
+   */
+  _touchStart(showDiff, event) {
+    event.preventDefault();
+    let rect = event.currentTarget.getBoundingClientRect();
+    this.touchTimeout = setTimeout(showDiff.bind(this, rect), PRESS_THRESHOLD);
+  }
+
+  /**
+   * Touch End - Select module on tap
+   * @param  {Function} select Select module callback
+   * @param  {SyntheticEvent} event Event
+   */
+  _touchEnd(select, event) {
+    event.preventDefault();
+    if (this.touchTimeout !== null) {  // If timeout has not fired (been nulled out) yet
+      select();
+    }
+    this._hideDiff();
+  }
+
+  /**
+   * Key down - select module on Enter key, move to next/previous module on Tab/Shift-Tab, close on Esc
+   * @param  {Function} select Select module callback
+   * @param  {SyntheticEvent} event Event
+   */
+  _keyDown(select, event) {
+    let className = event.currentTarget.attributes['class'].value;
+    if (event.key == 'Enter' && className.indexOf('disabled') < 0 && className.indexOf('active') < 0) {
+      select();
+      return;
+    }
+    let elemId = event.currentTarget.attributes['data-id'].value;
+    if (className.indexOf('disabled') < 0 && event.key == 'Tab') {
+      if (event.shiftKey && elemId == this.firstSlotId) {
+        event.preventDefault();
+        this.slotItems[this.lastSlotId].focus();
+        return;
+      }
+      if (!event.shiftKey && elemId == this.lastSlotId) {
+        event.preventDefault();
+        this.slotItems[this.firstSlotId].focus();
+        return;
+      }
+    }
+  }
+
+  /**
+   * Key Up
+   * @param {Function} select Select function
+   * @param {SyntheticEvent} event Event
+   */
+  _keyUp(select,event) {
+    // nothing here yet
+  }
+
+  /**
+   * Hide diff tooltip
+   * @param  {SyntheticEvent} event Event
+   */
+  _hideDiff(event) {
+    clearTimeout(this.touchTimeout);
+    this.touchTimeout = null;
+    this.context.tooltip();
+  }
+
+  /**
+   * Order two modules suitably for display in module selection
+   * @param  {Object} a the first module
+   * @param  {Object} b the second module
+   * @return {int}      -1 if the first module should go first, 1 if the second module should go first
+   */
+  _moduleOrder(a, b) {
+    // Named modules go last
+    if (!a.name && b.name) {
+      return -1;
+    }
+    if (a.name && !b.name) {
+      return 1;
+    }
+    // Class ordered from highest (8) to lowest (1)
+    if (a.class < b.class) {
+      return 1;
+    }
+    if (a.class > b.class) {
+      return -1;
+    }
+    // Mount type, if applicable
+    if (a.mount && b.mount && a.mount !== b.mount) {
+      if (a.mount === 'F' || (a.mount === 'G' && b.mount === 'T')) {
+        return -1;
+      } else {
+        return 1;
+      }
+    }
+    // Rating ordered from highest (A) to lowest (E)
+    if (a.rating < b.rating) {
+      return -1;
+    }
+    if (a.rating > b.rating) {
+      return 1;
+    }
+    // Do not attempt to order by name at this point, as that mucks up the order of armour
+    return 0;
+  }
+
+  /**
+   * Scroll to mounted (if it exists) module group on mount
+   */
+  componentDidMount() {
+    if (this.groupElem) {  // Scroll to currently selected group
+      this.node.scrollTop = this.groupElem.offsetTop;
+    }
+    /**
+     * Set focus on active or first slot element, if applicable.
+     */
+    if (this.slotItems[this.activeSlotId]) {
+      this.slotItems[this.activeSlotId].focus();
+    } else if (this.slotItems[this.firstSlotId]) {
+      this.slotItems[this.firstSlotId].focus();
+    }
+  }
+  /**
+   * Set focus to slot element ref (if we have one) after modules component unmounts
+   */
+  componentWillUnmount() {
+    if(this.props.slotDiv) {
+      this.props.slotDiv.focus();
+    }
+  }
+
+  /**
+   * Update state based on property and context changes
+   * @param  {Object} nextProps   Incoming/Next properties
+   * @param  {Object} nextContext Incoming/Next conext
+   */
+  componentWillReceiveProps(nextProps, nextContext) {
+    this.setState(this._initState(nextProps, nextContext));
+  }
+
+  /**
+   * Render the list
+   * @return {React.Component} List
+   */
+  render() {
+    console.log('Tracking focus? ' + this.state.trackingFocus);
+    return (
+      <div ref={node => this.node = node}
+          className={cn('select', this.props.className)}
+          onScroll={this._hideDiff}
+          onClick={(e) => e.stopPropagation() }
+          onContextMenu={stopCtxPropagation}
+      >
+        {this.state.list}
+      </div>
+    );
+  }
+
+}