--- conflicted
+++ resolved
@@ -1,164 +1,161 @@
-import React from 'react';
-import PropTypes from 'prop-types';
-import cn from 'classnames';
-import Persist from '../stores/Persist';
-import TranslatedComponent from './TranslatedComponent';
-import { diffDetails } from '../utils/SlotFunctions';
-import AvailableModulesMenu from './AvailableModulesMenu';
-import ModificationsMenu from './ModificationsMenu';
-import * as ModuleUtils from '../shipyard/ModuleUtils';
-import { ListModifications, Modified } from './SvgIcons';
-import { Modifications } from 'coriolis-data/dist';
-import { stopCtxPropagation } from '../utils/UtilityFunctions';
-import { blueprintTooltip } from '../utils/BlueprintFunctions';
-
-/**
- * Standard Slot
- */
-export default class StandardSlot extends TranslatedComponent {
-
-  static propTypes = {
-    slot: PropTypes.object,
-    modules: PropTypes.array.isRequired,
-    onSelect: PropTypes.func.isRequired,
-    onOpen: PropTypes.func.isRequired,
-    onChange: PropTypes.func.isRequired,
-    ship: PropTypes.object.isRequired,
-    selected: PropTypes.bool,
-    warning: PropTypes.func,
-  };
-
-  /**
-   * Construct the slot
-   * @param {object} props Object properties
-   */
-  constructor(props) {
-    super(props);
-    this._modificationsSelected = false;
-    this._keyDown = this._keyDown.bind(this);
-    this.modButton = null;
-    this.slotDiv = null;
-  }
-
-<<<<<<< HEAD
-  /**
-   * Fired on key down
-   * @param {KeyboardEvent} event The keydown event
-   * @private
-   */
-=======
->>>>>>> 46e15b8e
-  _keyDown(event) {
-    if (event.key == 'Enter') {
-      if(event.target.className == 'r') {
-        this._toggleModifications();
-      }
-      this.props.onOpen(event);
-    }
-  }
-
-  /**
-   * Render the slot
-   * @return {React.Component} Slot component
-   */
-  render() {
-    let { termtip, tooltip } = this.context;
-    let { translate, formats, units } = this.context.language;
-    let { modules, slot, selected, warning, onSelect, onChange, ship } = this.props;
-    let m = slot.m;
-    let classRating = m.class + m.rating;
-    let menu;
-    let validMods = m == null || !Modifications.modules[m.grp] ? [] : (Modifications.modules[m.grp].modifications || []);
-    if (m && m.name && m.name === 'Guardian Hybrid Power Plant') {
-      validMods = [];
-    }
-    let showModuleResistances = Persist.showModuleResistances();
-    let mass = m.getMass() || m.cargo || m.fuel || 0;
-
-    // Modifications tooltip shows blueprint and grade, if available
-    let modTT = translate('modified');
-    if (m && m.blueprint && m.blueprint.name) {
-      modTT = translate(m.blueprint.name) + ' ' + translate('grade') + ' ' + m.blueprint.grade;
-      if (m.blueprint.special && m.blueprint.special.id >= 0) {
-        modTT += ', ' + translate(m.blueprint.special.name);
-      }
-      modTT = (
-          <div>
-            <div>{modTT}</div>
-            {blueprintTooltip(translate, m.blueprint.grades[m.blueprint.grade], null, m.grp, m)}
-          </div>
-        );
-    }
-
-    if (!selected) {
-      // If not selected then sure that modifications flag is unset
-      this._modificationsSelected = false;
-    }
-
-    const modificationsMarker = JSON.stringify(m);
-
-    if (selected) {
-      if (this._modificationsSelected) {
-        menu = <ModificationsMenu
-          className='standard'
-          onChange={onChange}
-          ship={ship}
-          m={m}
-          marker={modificationsMarker}
-          modButton = {this.modButton}
-        />;
-      } else {
-        menu = <AvailableModulesMenu
-          className='standard'
-          modules={modules}
-          shipMass={ModuleUtils.isShieldGenerator(m.grp) ? ship.hullMass : ship.unladenMass}
-          m={m}
-          onSelect={onSelect}
-          warning={warning}
-          diffDetails={diffDetails.bind(ship, this.context.language)}
-          slotDiv = {this.slotDiv}
-        />;
-      }
-    }
-
-    return (
-      <div className={cn('slot', { selected: this.props.selected })} onClick={this.props.onOpen} onKeyDown={this._keyDown} onContextMenu={stopCtxPropagation} tabIndex="0" ref={ slotDiv => this.slotDiv = slotDiv }>
-        <div className={cn('details-container', { warning: warning && warning(slot.m), disabled: m.grp !== 'bh' && !slot.enabled })}>
-          <div className={'sz'}>{m.grp == 'bh' ? m.name.charAt(0) : slot.maxClass}</div>
-          <div>
-            <div className={'l'}>{classRating} {translate(m.name || m.grp)}{m.mods && Object.keys(m.mods).length > 0 ? <span className='r' onMouseOver={termtip.bind(null, modTT)} onMouseOut={tooltip.bind(null, null)}><Modified /></span> : null }</div>
-            <div className={'r'}>{formats.round(mass)}{units.T}</div>
-	    <div/>
-            <div className={'cb'}>
-                { m.getMinMass() ? <div className='l'>{translate('minimum mass')}: {formats.int(m.getMinMass())}{units.T}</div> : null }
-                { m.getOptMass() ? <div className='l'>{translate('optimal mass')}: {formats.int(m.getOptMass())}{units.T}</div> : null }
-                { m.getMaxMass() ? <div className='l'>{translate('max mass')}: {formats.int(m.getMaxMass())}{units.T}</div> : null }
-                { m.getOptMul() ? <div className='l'>{translate('optimal multiplier')}: {formats.rPct(m.getOptMul())}</div> : null }
-                { m.getRange() ? <div className='l'>{translate('range', m.grp)}: {formats.f2(m.getRange())}{units.km}</div> : null }
-                { m.time ? <div className='l'>{translate('time')}: {formats.time(m.time)}</div> : null }
-                { m.getThermalEfficiency() ? <div className='l'>{translate('efficiency')}: {formats.f2(m.getThermalEfficiency())}</div> : null }
-                { m.getPowerGeneration() > 0 ? <div className='l'>{translate('pgen')}: {formats.f1(m.getPowerGeneration())}{units.MW}</div> : null }
-                { m.getMaxFuelPerJump() ? <div className='l'>{translate('max')} {translate('fuel')}: {formats.f1(m.getMaxFuelPerJump())}{units.T}</div> : null }
-                { m.getWeaponsCapacity() ? <div className='l'>{translate('WEP')}: {formats.f1(m.getWeaponsCapacity())}{units.MJ} / {formats.f1(m.getWeaponsRechargeRate())}{units.MW}</div> : null }
-                { m.getSystemsCapacity() ? <div className='l'>{translate('SYS')}: {formats.f1(m.getSystemsCapacity())}{units.MJ} / {formats.f1(m.getSystemsRechargeRate())}{units.MW}</div> : null }
-                { m.getEnginesCapacity() ? <div className='l'>{translate('ENG')}: {formats.f1(m.getEnginesCapacity())}{units.MJ} / {formats.f1(m.getEnginesRechargeRate())}{units.MW}</div> : null }
-                { showModuleResistances && m.getExplosiveResistance() ? <div className='l'>{translate('explres')}: {formats.pct(m.getExplosiveResistance())}</div> : null }
-                { showModuleResistances && m.getKineticResistance() ? <div className='l'>{translate('kinres')}: {formats.pct(m.getKineticResistance())}</div> : null }
-                { showModuleResistances && m.getThermalResistance() ? <div className='l'>{translate('thermres')}: {formats.pct(m.getThermalResistance())}</div> : null }
-                { m.getIntegrity() ? <div className='l'>{translate('integrity')}: {formats.int(m.getIntegrity())}</div> : null }
-	        { validMods.length > 0 ? <div className='r' tabIndex="0" ref={ modButton => this.modButton = modButton }><button  tabIndex="-1" onClick={this._toggleModifications.bind(this)} onContextMenu={stopCtxPropagation} onMouseOver={termtip.bind(null, 'modifications')} onMouseOut={tooltip.bind(null, null)}><ListModifications /></button></div> : null }
-            </div>
-          </div>
-        </div>
-        {menu}
-      </div>
-    );
-  }
-
-  /**
-   * Toggle the modifications flag when selecting the modifications icon
-   */
-  _toggleModifications() {
-    this._modificationsSelected = !this._modificationsSelected;
-  }
-}+import React from 'react';
+import PropTypes from 'prop-types';
+import cn from 'classnames';
+import Persist from '../stores/Persist';
+import TranslatedComponent from './TranslatedComponent';
+import { diffDetails } from '../utils/SlotFunctions';
+import AvailableModulesMenu from './AvailableModulesMenu';
+import ModificationsMenu from './ModificationsMenu';
+import * as ModuleUtils from '../shipyard/ModuleUtils';
+import { ListModifications, Modified } from './SvgIcons';
+import { Modifications } from 'coriolis-data/dist';
+import { stopCtxPropagation } from '../utils/UtilityFunctions';
+import { blueprintTooltip } from '../utils/BlueprintFunctions';
+
+/**
+ * Standard Slot
+ */
+export default class StandardSlot extends TranslatedComponent {
+
+  static propTypes = {
+    slot: PropTypes.object,
+    modules: PropTypes.array.isRequired,
+    onSelect: PropTypes.func.isRequired,
+    onOpen: PropTypes.func.isRequired,
+    onChange: PropTypes.func.isRequired,
+    ship: PropTypes.object.isRequired,
+    selected: PropTypes.bool,
+    warning: PropTypes.func,
+  };
+
+  /**
+   * Construct the slot
+   * @param {object} props Object properties
+   */
+  constructor(props) {
+    super(props);
+    this._modificationsSelected = false;
+    this._keyDown = this._keyDown.bind(this);
+    this.modButton = null;
+    this.slotDiv = null;
+  }
+
+  /**
+   * Fired on key down
+   * @param {KeyboardEvent} event The keydown event
+   * @private
+   */
+  _keyDown(event) {
+    if (event.key == 'Enter') {
+      if(event.target.className == 'r') {
+        this._toggleModifications();
+      }
+      this.props.onOpen(event);
+    }
+  }
+
+  /**
+   * Render the slot
+   * @return {React.Component} Slot component
+   */
+  render() {
+    let { termtip, tooltip } = this.context;
+    let { translate, formats, units } = this.context.language;
+    let { modules, slot, selected, warning, onSelect, onChange, ship } = this.props;
+    let m = slot.m;
+    let classRating = m.class + m.rating;
+    let menu;
+    let validMods = m == null || !Modifications.modules[m.grp] ? [] : (Modifications.modules[m.grp].modifications || []);
+    if (m && m.name && m.name === 'Guardian Hybrid Power Plant') {
+      validMods = [];
+    }
+    let showModuleResistances = Persist.showModuleResistances();
+    let mass = m.getMass() || m.cargo || m.fuel || 0;
+
+    // Modifications tooltip shows blueprint and grade, if available
+    let modTT = translate('modified');
+    if (m && m.blueprint && m.blueprint.name) {
+      modTT = translate(m.blueprint.name) + ' ' + translate('grade') + ' ' + m.blueprint.grade;
+      if (m.blueprint.special && m.blueprint.special.id >= 0) {
+        modTT += ', ' + translate(m.blueprint.special.name);
+      }
+      modTT = (
+          <div>
+            <div>{modTT}</div>
+            {blueprintTooltip(translate, m.blueprint.grades[m.blueprint.grade], null, m.grp, m)}
+          </div>
+        );
+    }
+
+    if (!selected) {
+      // If not selected then sure that modifications flag is unset
+      this._modificationsSelected = false;
+    }
+
+    const modificationsMarker = JSON.stringify(m);
+
+    if (selected) {
+      if (this._modificationsSelected) {
+        menu = <ModificationsMenu
+          className='standard'
+          onChange={onChange}
+          ship={ship}
+          m={m}
+          marker={modificationsMarker}
+          modButton = {this.modButton}
+        />;
+      } else {
+        menu = <AvailableModulesMenu
+          className='standard'
+          modules={modules}
+          shipMass={ModuleUtils.isShieldGenerator(m.grp) ? ship.hullMass : ship.unladenMass}
+          m={m}
+          onSelect={onSelect}
+          warning={warning}
+          diffDetails={diffDetails.bind(ship, this.context.language)}
+          slotDiv = {this.slotDiv}
+        />;
+      }
+    }
+
+    return (
+      <div className={cn('slot', { selected: this.props.selected })} onClick={this.props.onOpen} onKeyDown={this._keyDown} onContextMenu={stopCtxPropagation} tabIndex="0" ref={ slotDiv => this.slotDiv = slotDiv }>
+        <div className={cn('details-container', { warning: warning && warning(slot.m), disabled: m.grp !== 'bh' && !slot.enabled })}>
+          <div className={'sz'}>{m.grp == 'bh' ? m.name.charAt(0) : slot.maxClass}</div>
+          <div>
+            <div className={'l'}>{classRating} {translate(m.name || m.grp)}{m.mods && Object.keys(m.mods).length > 0 ? <span className='r' onMouseOver={termtip.bind(null, modTT)} onMouseOut={tooltip.bind(null, null)}><Modified /></span> : null }</div>
+            <div className={'r'}>{formats.round(mass)}{units.T}</div>
+	    <div/>
+            <div className={'cb'}>
+                { m.getMinMass() ? <div className='l'>{translate('minimum mass')}: {formats.int(m.getMinMass())}{units.T}</div> : null }
+                { m.getOptMass() ? <div className='l'>{translate('optimal mass')}: {formats.int(m.getOptMass())}{units.T}</div> : null }
+                { m.getMaxMass() ? <div className='l'>{translate('max mass')}: {formats.int(m.getMaxMass())}{units.T}</div> : null }
+                { m.getOptMul() ? <div className='l'>{translate('optimal multiplier')}: {formats.rPct(m.getOptMul())}</div> : null }
+                { m.getRange() ? <div className='l'>{translate('range', m.grp)}: {formats.f2(m.getRange())}{units.km}</div> : null }
+                { m.time ? <div className='l'>{translate('time')}: {formats.time(m.time)}</div> : null }
+                { m.getThermalEfficiency() ? <div className='l'>{translate('efficiency')}: {formats.f2(m.getThermalEfficiency())}</div> : null }
+                { m.getPowerGeneration() > 0 ? <div className='l'>{translate('pgen')}: {formats.f1(m.getPowerGeneration())}{units.MW}</div> : null }
+                { m.getMaxFuelPerJump() ? <div className='l'>{translate('max')} {translate('fuel')}: {formats.f1(m.getMaxFuelPerJump())}{units.T}</div> : null }
+                { m.getWeaponsCapacity() ? <div className='l'>{translate('WEP')}: {formats.f1(m.getWeaponsCapacity())}{units.MJ} / {formats.f1(m.getWeaponsRechargeRate())}{units.MW}</div> : null }
+                { m.getSystemsCapacity() ? <div className='l'>{translate('SYS')}: {formats.f1(m.getSystemsCapacity())}{units.MJ} / {formats.f1(m.getSystemsRechargeRate())}{units.MW}</div> : null }
+                { m.getEnginesCapacity() ? <div className='l'>{translate('ENG')}: {formats.f1(m.getEnginesCapacity())}{units.MJ} / {formats.f1(m.getEnginesRechargeRate())}{units.MW}</div> : null }
+                { showModuleResistances && m.getExplosiveResistance() ? <div className='l'>{translate('explres')}: {formats.pct(m.getExplosiveResistance())}</div> : null }
+                { showModuleResistances && m.getKineticResistance() ? <div className='l'>{translate('kinres')}: {formats.pct(m.getKineticResistance())}</div> : null }
+                { showModuleResistances && m.getThermalResistance() ? <div className='l'>{translate('thermres')}: {formats.pct(m.getThermalResistance())}</div> : null }
+                { m.getIntegrity() ? <div className='l'>{translate('integrity')}: {formats.int(m.getIntegrity())}</div> : null }
+	        { validMods.length > 0 ? <div className='r' tabIndex="0" ref={ modButton => this.modButton = modButton }><button  tabIndex="-1" onClick={this._toggleModifications.bind(this)} onContextMenu={stopCtxPropagation} onMouseOver={termtip.bind(null, 'modifications')} onMouseOut={tooltip.bind(null, null)}><ListModifications /></button></div> : null }
+            </div>
+          </div>
+        </div>
+        {menu}
+      </div>
+    );
+  }
+
+  /**
+   * Toggle the modifications flag when selecting the modifications icon
+   */
+  _toggleModifications() {
+    this._modificationsSelected = !this._modificationsSelected;
+  }
+}