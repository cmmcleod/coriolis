--- conflicted
+++ resolved
@@ -1,672 +1,669 @@
-import React from 'react';
-// import Perf from 'react-addons-perf';
-import { Ships } from 'coriolis-data/dist';
-import cn from 'classnames';
-import Page from './Page';
-import Router from '../Router';
-import Persist from '../stores/Persist';
-import * as Utils from '../utils/UtilityFunctions';
-import Ship from '../shipyard/Ship';
-import { toDetailedBuild } from '../shipyard/Serializer';
-import { outfitURL } from '../utils/UrlGenerators';
-import { FloppyDisk, Bin, Switch, Download, Reload, LinkIcon, ShoppingIcon } from '../components/SvgIcons';
-import LZString from 'lz-string';
-import ShipSummaryTable from '../components/ShipSummaryTable';
-import StandardSlotSection from '../components/StandardSlotSection';
-import HardpointSlotSection from '../components/HardpointSlotSection';
-import InternalSlotSection from '../components/InternalSlotSection';
-import UtilitySlotSection from '../components/UtilitySlotSection';
-import Pips from '../components/Pips';
-import Boost from '../components/Boost';
-import Fuel from '../components/Fuel';
-import Cargo from '../components/Cargo';
-import ShipPicker from '../components/ShipPicker';
-import EngagementRange from '../components/EngagementRange';
-import OutfittingSubpages from '../components/OutfittingSubpages';
-import ModalExport from '../components/ModalExport';
-import ModalPermalink from '../components/ModalPermalink';
-
-/**
- * Document Title Generator
- * @param  {String} shipName  Ship Name
- * @param  {String} buildName Build Name
- * @return {String}           Document title
- */
-function getTitle(shipName, buildName) {
-  return buildName ? buildName : shipName;
-}
-
-/**
- * The Outfitting Page
- */
-export default class OutfittingPage extends Page {
-
-  /**
-   * Constructor
-   * @param  {Object} props   React Component properties
-   * @param  {Object} context React Component context
-   */
-  constructor(props, context) {
-    super(props, context);
-    // window.Perf = Perf;
-    this.state = this._initState(props, context);
-    this._keyDown = this._keyDown.bind(this);
-    this._exportBuild = this._exportBuild.bind(this);
-    this._pipsUpdated = this._pipsUpdated.bind(this);
-    this._boostUpdated = this._boostUpdated.bind(this);
-    this._cargoUpdated = this._cargoUpdated.bind(this);
-    this._fuelUpdated = this._fuelUpdated.bind(this);
-    this._opponentUpdated = this._opponentUpdated.bind(this);
-    this._engagementRangeUpdated = this._engagementRangeUpdated.bind(this);
-  }
-
-  /**
-   * [Re]Create initial state from context
-   * @param  {Object} props    React component properties
-   * @param  {context} context React component context
-   * @return {Object}          New state object
-   */
-  _initState(props, context) {
-    let params = context.route.params;
-    let shipId = params.ship;
-    let code = params.code;
-    let buildName = params.bn;
-    let data = Ships[shipId];   // Retrieve the basic ship properties, slots and defaults
-    let savedCode = Persist.getBuild(shipId, buildName);
-    if (!data) {
-      return { error: { message: 'Ship not found: ' + shipId } };
-    }
-    let ship = new Ship(shipId, data.properties, data.slots);          // Create a new Ship instance
-    if (code) {
-      ship.buildFrom(code);  // Populate modules from serialized 'code' URL param
-    } else {
-      ship.buildWith(data.defaults);  // Populate with default components
-    }
-
-    this._getTitle = getTitle.bind(this, data.properties.name);
-
-    // Obtain ship control from code
-    const { sys, eng, wep, boost, fuel, cargo, opponent, opponentBuild, opponentSys, opponentEng, opponentWep, engagementRange } = this._obtainControlFromCode(ship, code);
-    return {
-      error: null,
-      title: this._getTitle(buildName),
-      costTab: Persist.getCostTab() || 'costs',
-      buildName,
-      newBuildName: buildName,
-      shipId,
-      ship,
-      code,
-      savedCode,
-      sys,
-      eng,
-      wep,
-      boost,
-      fuel,
-      cargo,
-      opponent,
-      opponentBuild,
-      opponentSys,
-      opponentEng,
-      opponentWep,
-      engagementRange
-    };
-  }
-
-  /**
-   * Handle build name change and update state
-   * @param  {SyntheticEvent} event React Event
-   */
-  _buildNameChange(event) {
-    let stateChanges = {
-      newBuildName: event.target.value
-    };
-
-    if (Persist.hasBuild(this.state.shipId, stateChanges.newBuildName)) {
-      stateChanges.savedCode = Persist.getBuild(this.state.shipId, stateChanges.newBuildName);
-    } else {
-      stateChanges.savedCode = null;
-    }
-
-    this.setState(stateChanges);
-  }
-
-  /**
-   * Update the control part of the route
-   */
-  _updateRouteOnControlChange() {
-    const { ship, shipId, buildName } = this.state;
-    const code = this._fullCode(ship);
-    this._updateRoute(shipId, buildName, code);
-    this.setState({ code });
-  }
-
-  /**
-   * Provide a full code for this ship, including any additions due to the outfitting page
-   * @param   {Object}  ship  the ship
-   * @param   {number}  fuel  the fuel carried by the ship (if different from that in state)
-   * @param   {number}  cargo the cargo carried by the ship (if different from that in state)
-   * @returns {string}        the code for this ship
-   */
-  _fullCode(ship, fuel, cargo) {
-    return `${ship.toString()}.${LZString.compressToBase64(this._controlCode(fuel, cargo))}`;
-  }
-
-  /**
-   * Obtain the control information from the build code
-   * @param   {Object} ship    The ship
-   * @param   {string} code    The build code
-   * @returns {Object}         The control information
-   */
-  _obtainControlFromCode(ship, code) {
-    // Defaults
-    let sys = 2;
-    let eng = 2;
-    let wep = 2;
-    let boost = false;
-    let fuel = ship.fuelCapacity;
-    let cargo = ship.cargoCapacity;
-    let opponent = new Ship('eagle', Ships['eagle'].properties, Ships['eagle'].slots).buildWith(Ships['eagle'].defaults);
-    let opponentSys = 2;
-    let opponentEng = 2;
-    let opponentWep = 2;
-    let opponentBuild;
-    let engagementRange = 1000;
-
-    // Obtain updates from code, if available
-    if (code) {
-      const parts = code.split('.');
-      if (parts.length >= 5) {
-        // We have control information in the code
-        const control = LZString.decompressFromBase64(Utils.fromUrlSafe(parts[4])).split('/');
-        sys = parseFloat(control[0]);
-        eng = parseFloat(control[1]);
-        wep = parseFloat(control[2]);
-        boost = control[3] == 1 ? true : false;
-        fuel = parseFloat(control[4]);
-        cargo = parseInt(control[5]);
-        if (control[6]) {
-          const shipId = control[6];
-          opponent = new Ship(shipId, Ships[shipId].properties, Ships[shipId].slots);
-          if (control[7] && Persist.getBuild(shipId, control[7])) {
-            // Ship is a particular build
-            const opponentCode = Persist.getBuild(shipId, control[7]);
-            opponent.buildFrom(opponentCode);
-            opponentBuild = control[7];
-            if (opponentBuild) {
-              // Obtain opponent's sys/eng/wep pips from their code
-              const opponentParts = opponentCode.split('.');
-              if (opponentParts.length >= 5) {
-                const opponentControl = LZString.decompressFromBase64(Utils.fromUrlSafe(opponentParts[4])).split('/');
-                opponentSys = parseFloat(opponentControl[0]);
-                opponentEng = parseFloat(opponentControl[1]);
-                opponentWep = parseFloat(opponentControl[2]);
-              }
-            }
-          } else {
-            // Ship is a stock build
-            opponent.buildWith(Ships[shipId].defaults);
-          }
-        }
-        engagementRange = parseInt(control[8]);
-      }
-    }
-
-    return { sys, eng, wep, boost, fuel, cargo, opponent, opponentBuild, opponentSys, opponentEng, opponentWep, engagementRange };
-  }
-
-  /**
-   * Triggered when pips have been updated
-   * @param {number} sys    SYS pips
-   * @param {number} eng    ENG pips
-   * @param {number} wep    WEP pips
-   */
-  _pipsUpdated(sys, eng, wep) {
-    this.setState({ sys, eng, wep }, () =>  this._updateRouteOnControlChange());
-  }
-
-  /**
-   * Triggered when boost has been updated
-   * @param {boolean} boost true if boosting
-   */
-  _boostUpdated(boost) {
-    this.setState({ boost }, () =>  this._updateRouteOnControlChange());
-  }
-
-  /**
-   * Triggered when fuel has been updated
-   * @param {number} fuel the amount of fuel, in T
-   */
-  _fuelUpdated(fuel) {
-    this.setState({ fuel }, () =>  this._updateRouteOnControlChange());
-  }
-
-  /**
-   * Triggered when cargo has been updated
-   * @param {number} cargo the amount of cargo, in T
-   */
-  _cargoUpdated(cargo) {
-    this.setState({ cargo }, () =>  this._updateRouteOnControlChange());
-  }
-
-  /**
-   * Triggered when engagement range has been updated
-   * @param {number} engagementRange the engagement range, in m
-   */
-  _engagementRangeUpdated(engagementRange) {
-    this.setState({ engagementRange }, () =>  this._updateRouteOnControlChange());
-  }
-
-  /**
-   * Triggered when target ship has been updated
-   * @param {string} opponent       the opponent's ship model
-   * @param {string} opponentBuild  the name of the opponent's build
-   */
-  _opponentUpdated(opponent, opponentBuild) {
-    const opponentShip  = new Ship(opponent, Ships[opponent].properties, Ships[opponent].slots);
-    let opponentSys = this.state.opponentSys;
-    let opponentEng = this.state.opponentEng;
-    let opponentWep = this.state.opponentWep;
-    if (opponentBuild && Persist.getBuild(opponent, opponentBuild)) {
-      // Ship is a particular build
-      opponentShip.buildFrom(Persist.getBuild(opponent, opponentBuild));
-      // Set pips for opponent
-      const opponentParts = Persist.getBuild(opponent, opponentBuild).split('.');
-      if (opponentParts.length >= 5) {
-        const opponentControl = LZString.decompressFromBase64(Utils.fromUrlSafe(opponentParts[4])).split('/');
-        opponentSys = parseFloat(opponentControl[0]);
-        opponentEng = parseFloat(opponentControl[1]);
-        opponentWep = parseFloat(opponentControl[2]);
-      }
-    } else {
-      // Ship is a stock build
-      opponentShip.buildWith(Ships[opponent].defaults);
-      opponentSys = 2;
-      opponentEng = 2;
-      opponentWep = 2;
-    }
-
-    this.setState({ opponent: opponentShip, opponentBuild, opponentSys, opponentEng, opponentWep }, () =>  this._updateRouteOnControlChange());
-  }
-
-  /**
-   * Set the control code for this outfitting page
-   * @param   {number}  fuel  the fuel carried by the ship (if different from that in state)
-   * @param   {number}  cargo the cargo carried by the ship (if different from that in state)
-   * @returns {string}        The control code
-   */
-  _controlCode(fuel, cargo) {
-    const { sys, eng, wep, boost, opponent, opponentBuild, engagementRange } = this.state;
-    const code = `${sys}/${eng}/${wep}/${boost ? 1 : 0}/${fuel || this.state.fuel}/${cargo || this.state.cargo}/${opponent.id}/${opponentBuild ? opponentBuild : ''}/${engagementRange}`;
-    return code;
-  }
-
-  /**
-   * Save the current build
-   */
-  _saveBuild() {
-    const { ship, buildName, newBuildName, shipId } = this.state;
-
-    // If this is a stock ship the code won't be set, so ensure that we have it
-    const code =  this.state.code || ship.toString();
-
-    Persist.saveBuild(shipId, newBuildName, code);
-    this._updateRoute(shipId, newBuildName, code);
-
-    let opponent, opponentBuild, opponentSys, opponentEng, opponentWep;
-    if (shipId === this.state.opponent.id && buildName === this.state.opponentBuild) {
-      // This is a save of our current opponent build; update it
-      opponentBuild = newBuildName;
-      opponent  = new Ship(shipId, Ships[shipId].properties, Ships[shipId].slots).buildFrom(code);
-      opponentSys = this.state.sys;
-      opponentEng = this.state.eng;
-      opponentWep = this.state.wep;
-    } else {
-      opponentBuild = this.state.opponentBuild;
-      opponent  = this.state.opponent;
-      opponentSys = this.state.opponentSys;
-      opponentEng = this.state.opponentEng;
-      opponentWep = this.state.opponentWep;
-    }
-    this.setState({ buildName: newBuildName, code, savedCode: code, opponent, opponentBuild, opponentSys, opponentEng, opponentWep, title: this._getTitle(newBuildName) });
-  }
-
-  /**
-   * Rename the current build
-   */
-  _renameBuild() {
-    const { code, buildName, newBuildName, shipId, ship } = this.state;
-    if (buildName != newBuildName && newBuildName.length) {
-      Persist.deleteBuild(shipId, buildName);
-      Persist.saveBuild(shipId, newBuildName, code);
-      this._updateRoute(shipId, newBuildName, code);
-      this.setState({ buildName: newBuildName, code, savedCode: code, opponentBuild: newBuildName });
-    }
-  }
-
-  /**
-   * Reload build from last save
-   */
-  _reloadBuild() {
-    this.setState({ code: this.state.savedCode }, () => this._codeUpdated());
-  }
-
-  /**
-   * Reset build to Stock/Factory defaults
-   */
-  _resetBuild() {
-    const { ship, shipId, buildName } = this.state;
-    // Rebuild ship
-    ship.buildWith(Ships[shipId].defaults);
-    // Reset controls
-    const code = ship.toString();
-    const { sys, eng, wep, boost, fuel, cargo, opponent, opponentBuild, engagementRange } = this._obtainControlFromCode(ship, code);
-    // Update state, and refresh the ship
-    this.setState({
-      sys,
-      eng,
-      wep,
-      boost,
-      fuel,
-      cargo,
-      opponent,
-      opponentBuild,
-      engagementRange
-    }, () => this._updateRoute(shipId, buildName, code));
-  }
-
-  /**
-   * Delete the build
-   */
-  _deleteBuild() {
-    const { shipId, buildName } = this.state;
-    Persist.deleteBuild(shipId, buildName);
-
-    let opponentBuild;
-    if (shipId === this.state.opponent.id && buildName === this.state.opponentBuild) {
-      // Our current opponent has been deleted; revert to stock
-      opponentBuild = null;
-    } else {
-      opponentBuild = this.state.opponentBuild;
-    }
-    Router.go(outfitURL(this.state.shipId));
-
-    this.setState({ opponentBuild });
-  }
-
-  /**
-   * Serialized and show the export modal
-   */
-  _exportBuild() {
-    let translate = this.context.language.translate;
-    let { buildName, ship } = this.state;
-    this.context.showModal(<ModalExport
-      title={(buildName || ship.name) + ' ' + translate('export')}
-      description={translate('PHRASE_EXPORT_DESC')}
-      data={toDetailedBuild(buildName, ship, ship.toString())}
-    />);
-  }
-
-  /**
-   * Called when the code for the ship has been updated, to synchronise the rest of the data
-   */
-  _codeUpdated() {
-    const { code, ship, shipId, buildName } = this.state;
-
-    // Rebuild ship from the code
-    this.state.ship.buildFrom(code);
-
-    // Obtain controls from the code
-    const { sys, eng, wep, boost, fuel, cargo, opponent, opponentBuild, engagementRange } = this._obtainControlFromCode(ship, code);
-    // Update state, and refresh the route when complete
-    this.setState({
-      sys,
-      eng,
-      wep,
-      boost,
-      fuel,
-      cargo,
-      opponent,
-      opponentBuild,
-      engagementRange
-    }, () => this._updateRoute(shipId, buildName, code));
-  }
-
-  /**
-   * Called when the ship has been updated, to set the code and then update accordingly
-   */
-  _shipUpdated() {
-    let { ship, shipId, buildName, cargo, fuel } = this.state;
-    if (cargo > ship.cargoCapacity) {
-      cargo = ship.cargoCapacity;
-    }
-    if (fuel > ship.fuelCapacity) {
-      fuel = ship.fuelCapacity;
-    }
-    const code = this._fullCode(ship, fuel, cargo);
-    // Only update the state if this really has been updated
-    if (this.state.code != code || this.state.cargo != cargo || this.state.fuel != fuel) {
-      this.setState({ code, cargo, fuel }, () => this._updateRoute(shipId, buildName, code));
-    }
-  }
-
-  /**
-   * Update the current route based on build
-   * @param  {string} shipId    Ship Id
-   * @param  {string} buildName Current build name
-   * @param  {string} code      Serialized ship 'code'
-   */
-  _updateRoute(shipId, buildName, code) {
-    Router.replace(outfitURL(shipId, code, buildName));
-  }
-
-  /**
-   * Update state based on context changes
-   * @param  {Object} nextProps   Incoming/Next properties
-   * @param  {Object} nextContext Incoming/Next conext
-   */
-  componentWillReceiveProps(nextProps, nextContext) {
-    if (this.context.route !== nextContext.route) {  // Only reinit state if the route has changed
-      this.setState(this._initState(nextProps, nextContext));
-    }
-  }
-
-  /**
-   * Add listeners when about to mount
-   */
-  componentWillMount() {
-    document.addEventListener('keydown', this._keyDown);
-  }
-
-  /**
-   * Remove listeners on unmount
-   */
-  componentWillUnmount() {
-    document.removeEventListener('keydown', this._keyDown);
-  }
-
-  /**
-   * Generates the short URL
-   */
-  _genShortlink() {
-    this.context.showModal(<ModalPermalink url={window.location.href}/>);
-  }
-
-  /**
-   * Open up a window for EDDB with a shopping list of our components
-   */
-  _eddbShoppingList() {
-    const ship = this.state.ship;
-
-    const shipId = Ships[ship.id].eddbID;
-    // Provide unique list of non-PP module EDDB IDs
-    const modIds = ship.internal.concat(ship.bulkheads, ship.standard, ship.hardpoints).filter(slot => slot !== null && slot.m !== null && !slot.m.pp).map(slot => slot.m.eddbID).filter((v, i, a) => a.indexOf(v) === i);
-
-    // Open up the relevant URL
-    window.open('https://eddb.io/station?s=' + shipId + '&m=' + modIds.join(','));
-  }
-
-  /**
-   * Handle Key Down
-   * @param  {Event} e  Keyboard Event
-   */
-  _keyDown(e) {
-    // .keyCode will eventually be replaced with .key
-    switch (e.keyCode) {
-      case 69:     // 'e'
-        if (e.ctrlKey || e.metaKey) { // CTRL/CMD + e
-          e.preventDefault();
-          this._exportBuild();
-        }
-        break;
-    }
-  }
-
-  /**
-   * Render the Page
-   * @return {React.Component} The page contents
-   */
-  renderPage() {
-    let state = this.state,
-        { language, termtip, tooltip, sizeRatio, onWindowResize } = this.context,
-        { translate, units, formats } = language,
-        { ship, code, savedCode, buildName, newBuildName, sys, eng, wep, boost, fuel, cargo, opponent, opponentBuild, opponentSys, opponentEng, opponentWep, engagementRange } = state,
-        hide = tooltip.bind(null, null),
-        menu = this.props.currentMenu,
-        shipUpdated = this._shipUpdated,
-        canSave = (newBuildName || buildName) && code !== savedCode,
-        canRename = buildName && newBuildName && buildName != newBuildName,
-        canReload = savedCode && canSave;
-
-    // Code can be blank for a default loadout.  Prefix it with the ship name to ensure that changes in default ships is picked up
-    code = ship.name + (code || '');
-
-    // Markers are used to propagate state changes without requiring a deep comparison of the ship, as that takes a long time
-    const _sStr = ship.getStandardString();
-    const _iStr = ship.getInternalString();
-    const _hStr = ship.getHardpointsString();
-    const _pStr = `${ship.getPowerEnabledString()}${ship.getPowerPrioritiesString()}`;
-    const _mStr = ship.getModificationsString();
-
-    const standardSlotMarker = `${ship.name}${_sStr}${_pStr}${_mStr}${ship.ladenMass}${cargo}${fuel}`;
-    const internalSlotMarker = `${ship.name}${_iStr}${_pStr}${_mStr}`;
-    const hardpointsSlotMarker = `${ship.name}${_hStr}${_pStr}${_mStr}`;
-    const boostMarker = `${ship.canBoost(cargo, fuel)}`;
-    const shipSummaryMarker = `${ship.name}${_sStr}${_iStr}${_hStr}${_pStr}${_mStr}${ship.ladenMass}${cargo}${fuel}`;
-
-    const requirements = Ships[ship.id].requirements;
-    let requirementElements = [];
-
-<<<<<<< HEAD
-    /**
-     * Render the requirements for a ship / etc
-     * @param {string} className Class names
-     * @param {string} textKey The key for translating
-     * @param {String} tooltipTextKey  Tooltip key
-     */
-=======
->>>>>>> 46e15b8e
-    function renderRequirement(className, textKey, tooltipTextKey) {
-      requirementElements.push(<div key={textKey} className={className} onMouseEnter={termtip.bind(null, tooltipTextKey)} onMouseLeave={hide}><a href={textKey.startsWith('empire') ? 'http://elite-dangerous.wikia.com/wiki/Empire/Ranks' : 'http://elite-dangerous.wikia.com/wiki/Federation/Ranks'} target="_blank" rel="noopener">{translate(textKey)}</a></div>);
-    }
-
-    if (requirements) {
-      requirements.federationRank && renderRequirement('federation', 'federation rank ' + requirements.federationRank, 'federation rank required');
-      requirements.empireRank && renderRequirement('empire', 'empire rank ' + requirements.empireRank, 'empire rank required');
-      requirements.horizons && renderRequirement('horizons', 'horizons', 'horizons required');
-      requirements.horizonsEarlyAdoption && renderRequirement('horizons', 'horizons early adoption', 'horizons early adoption required');
-    }
-
-    return (
-      <div id='outfit' className={'page'} style={{ fontSize: (sizeRatio * 0.9) + 'em' }}>
-        <div id='overview'>
-          <h1>{ship.name}</h1>
-          <div id='requirements'>{requirementElements}</div>
-          <div id='build'>
-            <input value={newBuildName || ''} onChange={this._buildNameChange} placeholder={translate('Enter Name')} maxLength={50} />
-            <button onClick={canSave && this._saveBuild} disabled={!canSave} onMouseOver={termtip.bind(null, 'save')} onMouseOut={hide}>
-              <FloppyDisk className='lg' />
-            </button>
-            <button onClick={canRename && this._renameBuild} disabled={!canRename} onMouseOver={termtip.bind(null, 'rename')} onMouseOut={hide}>
-            <span style={{ textTransform: 'none', fontSize: '1.8em' }}>a|</span>
-            </button>
-            <button onClick={canReload && this._reloadBuild} disabled={!canReload} onMouseOver={termtip.bind(null, 'reload')} onMouseOut={hide}>
-              <Reload className='lg'/>
-            </button>
-            <button className={'danger'} onClick={savedCode && this._deleteBuild} disabled={!savedCode} onMouseOver={termtip.bind(null, 'delete')} onMouseOut={hide}>
-              <Bin className='lg'/>
-            </button>
-            <button onClick={code && this._resetBuild} disabled={!code} onMouseOver={termtip.bind(null, 'reset')} onMouseOut={hide}>
-              <Switch className='lg'/>
-            </button>
-            <button onClick={buildName && this._exportBuild} disabled={!buildName} onMouseOver={termtip.bind(null, 'export')} onMouseOut={hide}>
-              <Download className='lg'/>
-            </button>
-            <button onClick={this._eddbShoppingList} onMouseOver={termtip.bind(null, 'PHRASE_SHOPPING_LIST')} onMouseOut={hide}>
-              <ShoppingIcon className='lg' />
-            </button>
-            <button onClick={this._genShortlink} onMouseOver={termtip.bind(null, 'shortlink')} onMouseOut={hide}>
-              <LinkIcon className='lg' />
-            </button>
-          </div>
-        </div>
-
-        {/* Main tables */}
-        <ShipSummaryTable ship={ship} fuel={fuel} cargo={cargo} marker={shipSummaryMarker} pips={{ sys: this.state.sys, wep: this.state.wep, eng: this.state.eng }} />
-        <StandardSlotSection ship={ship} fuel={fuel} cargo={cargo} code={standardSlotMarker} onChange={shipUpdated} onCargoChange={this._cargoUpdated} onFuelChange={this._fuelUpdated} currentMenu={menu} />
-        <InternalSlotSection ship={ship} code={internalSlotMarker} onChange={shipUpdated} onCargoChange={this._cargoUpdated} onFuelChange={this._fuelUpdated} currentMenu={menu} />
-        <HardpointSlotSection ship={ship} code={hardpointsSlotMarker} onChange={shipUpdated} onCargoChange={this._cargoUpdated} onFuelChange={this._fuelUpdated} currentMenu={menu} />
-        <UtilitySlotSection ship={ship} code={hardpointsSlotMarker} onChange={shipUpdated} onCargoChange={this._cargoUpdated} onFuelChange={this._fuelUpdated} currentMenu={menu} />
-
-        {/* Control of ship and opponent */}
-        <div className='group quarter'>
-          <div className='group half'>
-            <h2 style={{ verticalAlign: 'middle', textAlign: 'left' }}>{translate('ship control')}</h2>
-          </div>
-          <div className='group half'>
-            <Boost marker={boostMarker} ship={ship} boost={boost} onChange={this._boostUpdated} />
-          </div>
-        </div>
-        <div className='group quarter'>
-          <Pips sys={sys} eng={eng} wep={wep} onChange={this._pipsUpdated} />
-        </div>
-        <div className='group quarter'>
-          <Fuel fuelCapacity={ship.fuelCapacity} fuel={fuel} onChange={this._fuelUpdated}/>
-        </div>
-        <div className='group quarter'>
-          { ship.cargoCapacity > 0 ? <Cargo cargoCapacity={ship.cargoCapacity} cargo={cargo} onChange={this._cargoUpdated}/> : null }
-        </div>
-        <div className='group half'>
-          <div className='group quarter'>
-            <h2 style={{ verticalAlign: 'middle', textAlign: 'left' }}>{translate('opponent')}</h2>
-          </div>
-          <div className='group threequarters'>
-            <ShipPicker ship={opponent.id} build={opponentBuild} onChange={this._opponentUpdated}/>
-          </div>
-        </div>
-        <div className='group half'>
-          <EngagementRange ship={ship} engagementRange={engagementRange} onChange={this._engagementRangeUpdated}/>
-        </div>
-
-        {/* Tabbed subpages */}
-        <OutfittingSubpages
-          ship={ship}
-          code={code}
-          buildName={buildName}
-          onChange={shipUpdated}
-          sys={sys}
-          eng={eng}
-          wep={wep}
-          boost={boost}
-          cargo={cargo}
-          fuel={fuel}
-          engagementRange={engagementRange}
-          opponent={opponent}
-          opponentBuild={opponentBuild}
-          opponentSys={opponentSys}
-          opponentEng={opponentEng}
-          opponentWep={opponentWep}
-        />
-      </div>
-    );
-  }
-}+import React from 'react';
+// import Perf from 'react-addons-perf';
+import { Ships } from 'coriolis-data/dist';
+import cn from 'classnames';
+import Page from './Page';
+import Router from '../Router';
+import Persist from '../stores/Persist';
+import * as Utils from '../utils/UtilityFunctions';
+import Ship from '../shipyard/Ship';
+import { toDetailedBuild } from '../shipyard/Serializer';
+import { outfitURL } from '../utils/UrlGenerators';
+import { FloppyDisk, Bin, Switch, Download, Reload, LinkIcon, ShoppingIcon } from '../components/SvgIcons';
+import LZString from 'lz-string';
+import ShipSummaryTable from '../components/ShipSummaryTable';
+import StandardSlotSection from '../components/StandardSlotSection';
+import HardpointSlotSection from '../components/HardpointSlotSection';
+import InternalSlotSection from '../components/InternalSlotSection';
+import UtilitySlotSection from '../components/UtilitySlotSection';
+import Pips from '../components/Pips';
+import Boost from '../components/Boost';
+import Fuel from '../components/Fuel';
+import Cargo from '../components/Cargo';
+import ShipPicker from '../components/ShipPicker';
+import EngagementRange from '../components/EngagementRange';
+import OutfittingSubpages from '../components/OutfittingSubpages';
+import ModalExport from '../components/ModalExport';
+import ModalPermalink from '../components/ModalPermalink';
+
+/**
+ * Document Title Generator
+ * @param  {String} shipName  Ship Name
+ * @param  {String} buildName Build Name
+ * @return {String}           Document title
+ */
+function getTitle(shipName, buildName) {
+  return buildName ? buildName : shipName;
+}
+
+/**
+ * The Outfitting Page
+ */
+export default class OutfittingPage extends Page {
+
+  /**
+   * Constructor
+   * @param  {Object} props   React Component properties
+   * @param  {Object} context React Component context
+   */
+  constructor(props, context) {
+    super(props, context);
+    // window.Perf = Perf;
+    this.state = this._initState(props, context);
+    this._keyDown = this._keyDown.bind(this);
+    this._exportBuild = this._exportBuild.bind(this);
+    this._pipsUpdated = this._pipsUpdated.bind(this);
+    this._boostUpdated = this._boostUpdated.bind(this);
+    this._cargoUpdated = this._cargoUpdated.bind(this);
+    this._fuelUpdated = this._fuelUpdated.bind(this);
+    this._opponentUpdated = this._opponentUpdated.bind(this);
+    this._engagementRangeUpdated = this._engagementRangeUpdated.bind(this);
+  }
+
+  /**
+   * [Re]Create initial state from context
+   * @param  {Object} props    React component properties
+   * @param  {context} context React component context
+   * @return {Object}          New state object
+   */
+  _initState(props, context) {
+    let params = context.route.params;
+    let shipId = params.ship;
+    let code = params.code;
+    let buildName = params.bn;
+    let data = Ships[shipId];   // Retrieve the basic ship properties, slots and defaults
+    let savedCode = Persist.getBuild(shipId, buildName);
+    if (!data) {
+      return { error: { message: 'Ship not found: ' + shipId } };
+    }
+    let ship = new Ship(shipId, data.properties, data.slots);          // Create a new Ship instance
+    if (code) {
+      ship.buildFrom(code);  // Populate modules from serialized 'code' URL param
+    } else {
+      ship.buildWith(data.defaults);  // Populate with default components
+    }
+
+    this._getTitle = getTitle.bind(this, data.properties.name);
+
+    // Obtain ship control from code
+    const { sys, eng, wep, boost, fuel, cargo, opponent, opponentBuild, opponentSys, opponentEng, opponentWep, engagementRange } = this._obtainControlFromCode(ship, code);
+    return {
+      error: null,
+      title: this._getTitle(buildName),
+      costTab: Persist.getCostTab() || 'costs',
+      buildName,
+      newBuildName: buildName,
+      shipId,
+      ship,
+      code,
+      savedCode,
+      sys,
+      eng,
+      wep,
+      boost,
+      fuel,
+      cargo,
+      opponent,
+      opponentBuild,
+      opponentSys,
+      opponentEng,
+      opponentWep,
+      engagementRange
+    };
+  }
+
+  /**
+   * Handle build name change and update state
+   * @param  {SyntheticEvent} event React Event
+   */
+  _buildNameChange(event) {
+    let stateChanges = {
+      newBuildName: event.target.value
+    };
+
+    if (Persist.hasBuild(this.state.shipId, stateChanges.newBuildName)) {
+      stateChanges.savedCode = Persist.getBuild(this.state.shipId, stateChanges.newBuildName);
+    } else {
+      stateChanges.savedCode = null;
+    }
+
+    this.setState(stateChanges);
+  }
+
+  /**
+   * Update the control part of the route
+   */
+  _updateRouteOnControlChange() {
+    const { ship, shipId, buildName } = this.state;
+    const code = this._fullCode(ship);
+    this._updateRoute(shipId, buildName, code);
+    this.setState({ code });
+  }
+
+  /**
+   * Provide a full code for this ship, including any additions due to the outfitting page
+   * @param   {Object}  ship  the ship
+   * @param   {number}  fuel  the fuel carried by the ship (if different from that in state)
+   * @param   {number}  cargo the cargo carried by the ship (if different from that in state)
+   * @returns {string}        the code for this ship
+   */
+  _fullCode(ship, fuel, cargo) {
+    return `${ship.toString()}.${LZString.compressToBase64(this._controlCode(fuel, cargo))}`;
+  }
+
+  /**
+   * Obtain the control information from the build code
+   * @param   {Object} ship    The ship
+   * @param   {string} code    The build code
+   * @returns {Object}         The control information
+   */
+  _obtainControlFromCode(ship, code) {
+    // Defaults
+    let sys = 2;
+    let eng = 2;
+    let wep = 2;
+    let boost = false;
+    let fuel = ship.fuelCapacity;
+    let cargo = ship.cargoCapacity;
+    let opponent = new Ship('eagle', Ships['eagle'].properties, Ships['eagle'].slots).buildWith(Ships['eagle'].defaults);
+    let opponentSys = 2;
+    let opponentEng = 2;
+    let opponentWep = 2;
+    let opponentBuild;
+    let engagementRange = 1000;
+
+    // Obtain updates from code, if available
+    if (code) {
+      const parts = code.split('.');
+      if (parts.length >= 5) {
+        // We have control information in the code
+        const control = LZString.decompressFromBase64(Utils.fromUrlSafe(parts[4])).split('/');
+        sys = parseFloat(control[0]);
+        eng = parseFloat(control[1]);
+        wep = parseFloat(control[2]);
+        boost = control[3] == 1 ? true : false;
+        fuel = parseFloat(control[4]);
+        cargo = parseInt(control[5]);
+        if (control[6]) {
+          const shipId = control[6];
+          opponent = new Ship(shipId, Ships[shipId].properties, Ships[shipId].slots);
+          if (control[7] && Persist.getBuild(shipId, control[7])) {
+            // Ship is a particular build
+            const opponentCode = Persist.getBuild(shipId, control[7]);
+            opponent.buildFrom(opponentCode);
+            opponentBuild = control[7];
+            if (opponentBuild) {
+              // Obtain opponent's sys/eng/wep pips from their code
+              const opponentParts = opponentCode.split('.');
+              if (opponentParts.length >= 5) {
+                const opponentControl = LZString.decompressFromBase64(Utils.fromUrlSafe(opponentParts[4])).split('/');
+                opponentSys = parseFloat(opponentControl[0]);
+                opponentEng = parseFloat(opponentControl[1]);
+                opponentWep = parseFloat(opponentControl[2]);
+              }
+            }
+          } else {
+            // Ship is a stock build
+            opponent.buildWith(Ships[shipId].defaults);
+          }
+        }
+        engagementRange = parseInt(control[8]);
+      }
+    }
+
+    return { sys, eng, wep, boost, fuel, cargo, opponent, opponentBuild, opponentSys, opponentEng, opponentWep, engagementRange };
+  }
+
+  /**
+   * Triggered when pips have been updated
+   * @param {number} sys    SYS pips
+   * @param {number} eng    ENG pips
+   * @param {number} wep    WEP pips
+   */
+  _pipsUpdated(sys, eng, wep) {
+    this.setState({ sys, eng, wep }, () =>  this._updateRouteOnControlChange());
+  }
+
+  /**
+   * Triggered when boost has been updated
+   * @param {boolean} boost true if boosting
+   */
+  _boostUpdated(boost) {
+    this.setState({ boost }, () =>  this._updateRouteOnControlChange());
+  }
+
+  /**
+   * Triggered when fuel has been updated
+   * @param {number} fuel the amount of fuel, in T
+   */
+  _fuelUpdated(fuel) {
+    this.setState({ fuel }, () =>  this._updateRouteOnControlChange());
+  }
+
+  /**
+   * Triggered when cargo has been updated
+   * @param {number} cargo the amount of cargo, in T
+   */
+  _cargoUpdated(cargo) {
+    this.setState({ cargo }, () =>  this._updateRouteOnControlChange());
+  }
+
+  /**
+   * Triggered when engagement range has been updated
+   * @param {number} engagementRange the engagement range, in m
+   */
+  _engagementRangeUpdated(engagementRange) {
+    this.setState({ engagementRange }, () =>  this._updateRouteOnControlChange());
+  }
+
+  /**
+   * Triggered when target ship has been updated
+   * @param {string} opponent       the opponent's ship model
+   * @param {string} opponentBuild  the name of the opponent's build
+   */
+  _opponentUpdated(opponent, opponentBuild) {
+    const opponentShip  = new Ship(opponent, Ships[opponent].properties, Ships[opponent].slots);
+    let opponentSys = this.state.opponentSys;
+    let opponentEng = this.state.opponentEng;
+    let opponentWep = this.state.opponentWep;
+    if (opponentBuild && Persist.getBuild(opponent, opponentBuild)) {
+      // Ship is a particular build
+      opponentShip.buildFrom(Persist.getBuild(opponent, opponentBuild));
+      // Set pips for opponent
+      const opponentParts = Persist.getBuild(opponent, opponentBuild).split('.');
+      if (opponentParts.length >= 5) {
+        const opponentControl = LZString.decompressFromBase64(Utils.fromUrlSafe(opponentParts[4])).split('/');
+        opponentSys = parseFloat(opponentControl[0]);
+        opponentEng = parseFloat(opponentControl[1]);
+        opponentWep = parseFloat(opponentControl[2]);
+      }
+    } else {
+      // Ship is a stock build
+      opponentShip.buildWith(Ships[opponent].defaults);
+      opponentSys = 2;
+      opponentEng = 2;
+      opponentWep = 2;
+    }
+
+    this.setState({ opponent: opponentShip, opponentBuild, opponentSys, opponentEng, opponentWep }, () =>  this._updateRouteOnControlChange());
+  }
+
+  /**
+   * Set the control code for this outfitting page
+   * @param   {number}  fuel  the fuel carried by the ship (if different from that in state)
+   * @param   {number}  cargo the cargo carried by the ship (if different from that in state)
+   * @returns {string}        The control code
+   */
+  _controlCode(fuel, cargo) {
+    const { sys, eng, wep, boost, opponent, opponentBuild, engagementRange } = this.state;
+    const code = `${sys}/${eng}/${wep}/${boost ? 1 : 0}/${fuel || this.state.fuel}/${cargo || this.state.cargo}/${opponent.id}/${opponentBuild ? opponentBuild : ''}/${engagementRange}`;
+    return code;
+  }
+
+  /**
+   * Save the current build
+   */
+  _saveBuild() {
+    const { ship, buildName, newBuildName, shipId } = this.state;
+
+    // If this is a stock ship the code won't be set, so ensure that we have it
+    const code =  this.state.code || ship.toString();
+
+    Persist.saveBuild(shipId, newBuildName, code);
+    this._updateRoute(shipId, newBuildName, code);
+
+    let opponent, opponentBuild, opponentSys, opponentEng, opponentWep;
+    if (shipId === this.state.opponent.id && buildName === this.state.opponentBuild) {
+      // This is a save of our current opponent build; update it
+      opponentBuild = newBuildName;
+      opponent  = new Ship(shipId, Ships[shipId].properties, Ships[shipId].slots).buildFrom(code);
+      opponentSys = this.state.sys;
+      opponentEng = this.state.eng;
+      opponentWep = this.state.wep;
+    } else {
+      opponentBuild = this.state.opponentBuild;
+      opponent  = this.state.opponent;
+      opponentSys = this.state.opponentSys;
+      opponentEng = this.state.opponentEng;
+      opponentWep = this.state.opponentWep;
+    }
+    this.setState({ buildName: newBuildName, code, savedCode: code, opponent, opponentBuild, opponentSys, opponentEng, opponentWep, title: this._getTitle(newBuildName) });
+  }
+
+  /**
+   * Rename the current build
+   */
+  _renameBuild() {
+    const { code, buildName, newBuildName, shipId, ship } = this.state;
+    if (buildName != newBuildName && newBuildName.length) {
+      Persist.deleteBuild(shipId, buildName);
+      Persist.saveBuild(shipId, newBuildName, code);
+      this._updateRoute(shipId, newBuildName, code);
+      this.setState({ buildName: newBuildName, code, savedCode: code, opponentBuild: newBuildName });
+    }
+  }
+
+  /**
+   * Reload build from last save
+   */
+  _reloadBuild() {
+    this.setState({ code: this.state.savedCode }, () => this._codeUpdated());
+  }
+
+  /**
+   * Reset build to Stock/Factory defaults
+   */
+  _resetBuild() {
+    const { ship, shipId, buildName } = this.state;
+    // Rebuild ship
+    ship.buildWith(Ships[shipId].defaults);
+    // Reset controls
+    const code = ship.toString();
+    const { sys, eng, wep, boost, fuel, cargo, opponent, opponentBuild, engagementRange } = this._obtainControlFromCode(ship, code);
+    // Update state, and refresh the ship
+    this.setState({
+      sys,
+      eng,
+      wep,
+      boost,
+      fuel,
+      cargo,
+      opponent,
+      opponentBuild,
+      engagementRange
+    }, () => this._updateRoute(shipId, buildName, code));
+  }
+
+  /**
+   * Delete the build
+   */
+  _deleteBuild() {
+    const { shipId, buildName } = this.state;
+    Persist.deleteBuild(shipId, buildName);
+
+    let opponentBuild;
+    if (shipId === this.state.opponent.id && buildName === this.state.opponentBuild) {
+      // Our current opponent has been deleted; revert to stock
+      opponentBuild = null;
+    } else {
+      opponentBuild = this.state.opponentBuild;
+    }
+    Router.go(outfitURL(this.state.shipId));
+
+    this.setState({ opponentBuild });
+  }
+
+  /**
+   * Serialized and show the export modal
+   */
+  _exportBuild() {
+    let translate = this.context.language.translate;
+    let { buildName, ship } = this.state;
+    this.context.showModal(<ModalExport
+      title={(buildName || ship.name) + ' ' + translate('export')}
+      description={translate('PHRASE_EXPORT_DESC')}
+      data={toDetailedBuild(buildName, ship, ship.toString())}
+    />);
+  }
+
+  /**
+   * Called when the code for the ship has been updated, to synchronise the rest of the data
+   */
+  _codeUpdated() {
+    const { code, ship, shipId, buildName } = this.state;
+
+    // Rebuild ship from the code
+    this.state.ship.buildFrom(code);
+
+    // Obtain controls from the code
+    const { sys, eng, wep, boost, fuel, cargo, opponent, opponentBuild, engagementRange } = this._obtainControlFromCode(ship, code);
+    // Update state, and refresh the route when complete
+    this.setState({
+      sys,
+      eng,
+      wep,
+      boost,
+      fuel,
+      cargo,
+      opponent,
+      opponentBuild,
+      engagementRange
+    }, () => this._updateRoute(shipId, buildName, code));
+  }
+
+  /**
+   * Called when the ship has been updated, to set the code and then update accordingly
+   */
+  _shipUpdated() {
+    let { ship, shipId, buildName, cargo, fuel } = this.state;
+    if (cargo > ship.cargoCapacity) {
+      cargo = ship.cargoCapacity;
+    }
+    if (fuel > ship.fuelCapacity) {
+      fuel = ship.fuelCapacity;
+    }
+    const code = this._fullCode(ship, fuel, cargo);
+    // Only update the state if this really has been updated
+    if (this.state.code != code || this.state.cargo != cargo || this.state.fuel != fuel) {
+      this.setState({ code, cargo, fuel }, () => this._updateRoute(shipId, buildName, code));
+    }
+  }
+
+  /**
+   * Update the current route based on build
+   * @param  {string} shipId    Ship Id
+   * @param  {string} buildName Current build name
+   * @param  {string} code      Serialized ship 'code'
+   */
+  _updateRoute(shipId, buildName, code) {
+    Router.replace(outfitURL(shipId, code, buildName));
+  }
+
+  /**
+   * Update state based on context changes
+   * @param  {Object} nextProps   Incoming/Next properties
+   * @param  {Object} nextContext Incoming/Next conext
+   */
+  componentWillReceiveProps(nextProps, nextContext) {
+    if (this.context.route !== nextContext.route) {  // Only reinit state if the route has changed
+      this.setState(this._initState(nextProps, nextContext));
+    }
+  }
+
+  /**
+   * Add listeners when about to mount
+   */
+  componentWillMount() {
+    document.addEventListener('keydown', this._keyDown);
+  }
+
+  /**
+   * Remove listeners on unmount
+   */
+  componentWillUnmount() {
+    document.removeEventListener('keydown', this._keyDown);
+  }
+
+  /**
+   * Generates the short URL
+   */
+  _genShortlink() {
+    this.context.showModal(<ModalPermalink url={window.location.href}/>);
+  }
+
+  /**
+   * Open up a window for EDDB with a shopping list of our components
+   */
+  _eddbShoppingList() {
+    const ship = this.state.ship;
+
+    const shipId = Ships[ship.id].eddbID;
+    // Provide unique list of non-PP module EDDB IDs
+    const modIds = ship.internal.concat(ship.bulkheads, ship.standard, ship.hardpoints).filter(slot => slot !== null && slot.m !== null && !slot.m.pp).map(slot => slot.m.eddbID).filter((v, i, a) => a.indexOf(v) === i);
+
+    // Open up the relevant URL
+    window.open('https://eddb.io/station?s=' + shipId + '&m=' + modIds.join(','));
+  }
+
+  /**
+   * Handle Key Down
+   * @param  {Event} e  Keyboard Event
+   */
+  _keyDown(e) {
+    // .keyCode will eventually be replaced with .key
+    switch (e.keyCode) {
+      case 69:     // 'e'
+        if (e.ctrlKey || e.metaKey) { // CTRL/CMD + e
+          e.preventDefault();
+          this._exportBuild();
+        }
+        break;
+    }
+  }
+
+  /**
+   * Render the Page
+   * @return {React.Component} The page contents
+   */
+  renderPage() {
+    let state = this.state,
+        { language, termtip, tooltip, sizeRatio, onWindowResize } = this.context,
+        { translate, units, formats } = language,
+        { ship, code, savedCode, buildName, newBuildName, sys, eng, wep, boost, fuel, cargo, opponent, opponentBuild, opponentSys, opponentEng, opponentWep, engagementRange } = state,
+        hide = tooltip.bind(null, null),
+        menu = this.props.currentMenu,
+        shipUpdated = this._shipUpdated,
+        canSave = (newBuildName || buildName) && code !== savedCode,
+        canRename = buildName && newBuildName && buildName != newBuildName,
+        canReload = savedCode && canSave;
+
+    // Code can be blank for a default loadout.  Prefix it with the ship name to ensure that changes in default ships is picked up
+    code = ship.name + (code || '');
+
+    // Markers are used to propagate state changes without requiring a deep comparison of the ship, as that takes a long time
+    const _sStr = ship.getStandardString();
+    const _iStr = ship.getInternalString();
+    const _hStr = ship.getHardpointsString();
+    const _pStr = `${ship.getPowerEnabledString()}${ship.getPowerPrioritiesString()}`;
+    const _mStr = ship.getModificationsString();
+
+    const standardSlotMarker = `${ship.name}${_sStr}${_pStr}${_mStr}${ship.ladenMass}${cargo}${fuel}`;
+    const internalSlotMarker = `${ship.name}${_iStr}${_pStr}${_mStr}`;
+    const hardpointsSlotMarker = `${ship.name}${_hStr}${_pStr}${_mStr}`;
+    const boostMarker = `${ship.canBoost(cargo, fuel)}`;
+    const shipSummaryMarker = `${ship.name}${_sStr}${_iStr}${_hStr}${_pStr}${_mStr}${ship.ladenMass}${cargo}${fuel}`;
+
+    const requirements = Ships[ship.id].requirements;
+    let requirementElements = [];
+
+    /**
+     * Render the requirements for a ship / etc
+     * @param {string} className Class names
+     * @param {string} textKey The key for translating
+     * @param {String} tooltipTextKey  Tooltip key
+     */
+    function renderRequirement(className, textKey, tooltipTextKey) {
+      requirementElements.push(<div key={textKey} className={className} onMouseEnter={termtip.bind(null, tooltipTextKey)} onMouseLeave={hide}><a href={textKey.startsWith('empire') ? 'http://elite-dangerous.wikia.com/wiki/Empire/Ranks' : 'http://elite-dangerous.wikia.com/wiki/Federation/Ranks'} target="_blank" rel="noopener">{translate(textKey)}</a></div>);
+    }
+
+    if (requirements) {
+      requirements.federationRank && renderRequirement('federation', 'federation rank ' + requirements.federationRank, 'federation rank required');
+      requirements.empireRank && renderRequirement('empire', 'empire rank ' + requirements.empireRank, 'empire rank required');
+      requirements.horizons && renderRequirement('horizons', 'horizons', 'horizons required');
+      requirements.horizonsEarlyAdoption && renderRequirement('horizons', 'horizons early adoption', 'horizons early adoption required');
+    }
+
+    return (
+      <div id='outfit' className={'page'} style={{ fontSize: (sizeRatio * 0.9) + 'em' }}>
+        <div id='overview'>
+          <h1>{ship.name}</h1>
+          <div id='requirements'>{requirementElements}</div>
+          <div id='build'>
+            <input value={newBuildName || ''} onChange={this._buildNameChange} placeholder={translate('Enter Name')} maxLength={50} />
+            <button onClick={canSave && this._saveBuild} disabled={!canSave} onMouseOver={termtip.bind(null, 'save')} onMouseOut={hide}>
+              <FloppyDisk className='lg' />
+            </button>
+            <button onClick={canRename && this._renameBuild} disabled={!canRename} onMouseOver={termtip.bind(null, 'rename')} onMouseOut={hide}>
+            <span style={{ textTransform: 'none', fontSize: '1.8em' }}>a|</span>
+            </button>
+            <button onClick={canReload && this._reloadBuild} disabled={!canReload} onMouseOver={termtip.bind(null, 'reload')} onMouseOut={hide}>
+              <Reload className='lg'/>
+            </button>
+            <button className={'danger'} onClick={savedCode && this._deleteBuild} disabled={!savedCode} onMouseOver={termtip.bind(null, 'delete')} onMouseOut={hide}>
+              <Bin className='lg'/>
+            </button>
+            <button onClick={code && this._resetBuild} disabled={!code} onMouseOver={termtip.bind(null, 'reset')} onMouseOut={hide}>
+              <Switch className='lg'/>
+            </button>
+            <button onClick={buildName && this._exportBuild} disabled={!buildName} onMouseOver={termtip.bind(null, 'export')} onMouseOut={hide}>
+              <Download className='lg'/>
+            </button>
+            <button onClick={this._eddbShoppingList} onMouseOver={termtip.bind(null, 'PHRASE_SHOPPING_LIST')} onMouseOut={hide}>
+              <ShoppingIcon className='lg' />
+            </button>
+            <button onClick={this._genShortlink} onMouseOver={termtip.bind(null, 'shortlink')} onMouseOut={hide}>
+              <LinkIcon className='lg' />
+            </button>
+          </div>
+        </div>
+
+        {/* Main tables */}
+        <ShipSummaryTable ship={ship} fuel={fuel} cargo={cargo} marker={shipSummaryMarker} pips={{ sys: this.state.sys, wep: this.state.wep, eng: this.state.eng }} />
+        <StandardSlotSection ship={ship} fuel={fuel} cargo={cargo} code={standardSlotMarker} onChange={shipUpdated} onCargoChange={this._cargoUpdated} onFuelChange={this._fuelUpdated} currentMenu={menu} />
+        <InternalSlotSection ship={ship} code={internalSlotMarker} onChange={shipUpdated} onCargoChange={this._cargoUpdated} onFuelChange={this._fuelUpdated} currentMenu={menu} />
+        <HardpointSlotSection ship={ship} code={hardpointsSlotMarker} onChange={shipUpdated} onCargoChange={this._cargoUpdated} onFuelChange={this._fuelUpdated} currentMenu={menu} />
+        <UtilitySlotSection ship={ship} code={hardpointsSlotMarker} onChange={shipUpdated} onCargoChange={this._cargoUpdated} onFuelChange={this._fuelUpdated} currentMenu={menu} />
+
+        {/* Control of ship and opponent */}
+        <div className='group quarter'>
+          <div className='group half'>
+            <h2 style={{ verticalAlign: 'middle', textAlign: 'left' }}>{translate('ship control')}</h2>
+          </div>
+          <div className='group half'>
+            <Boost marker={boostMarker} ship={ship} boost={boost} onChange={this._boostUpdated} />
+          </div>
+        </div>
+        <div className='group quarter'>
+          <Pips sys={sys} eng={eng} wep={wep} onChange={this._pipsUpdated} />
+        </div>
+        <div className='group quarter'>
+          <Fuel fuelCapacity={ship.fuelCapacity} fuel={fuel} onChange={this._fuelUpdated}/>
+        </div>
+        <div className='group quarter'>
+          { ship.cargoCapacity > 0 ? <Cargo cargoCapacity={ship.cargoCapacity} cargo={cargo} onChange={this._cargoUpdated}/> : null }
+        </div>
+        <div className='group half'>
+          <div className='group quarter'>
+            <h2 style={{ verticalAlign: 'middle', textAlign: 'left' }}>{translate('opponent')}</h2>
+          </div>
+          <div className='group threequarters'>
+            <ShipPicker ship={opponent.id} build={opponentBuild} onChange={this._opponentUpdated}/>
+          </div>
+        </div>
+        <div className='group half'>
+          <EngagementRange ship={ship} engagementRange={engagementRange} onChange={this._engagementRangeUpdated}/>
+        </div>
+
+        {/* Tabbed subpages */}
+        <OutfittingSubpages
+          ship={ship}
+          code={code}
+          buildName={buildName}
+          onChange={shipUpdated}
+          sys={sys}
+          eng={eng}
+          wep={wep}
+          boost={boost}
+          cargo={cargo}
+          fuel={fuel}
+          engagementRange={engagementRange}
+          opponent={opponent}
+          opponentBuild={opponentBuild}
+          opponentSys={opponentSys}
+          opponentEng={opponentEng}
+          opponentWep={opponentWep}
+        />
+      </div>
+    );
+  }
+}