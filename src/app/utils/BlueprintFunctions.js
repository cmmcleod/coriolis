import React from 'react';
import { Modifications } from 'coriolis-data/dist';

/**
 * Generate a tooltip with details of a blueprint's specials
 * @param   {Object}  translate   The translate object
 * @param   {Object}  blueprint   The blueprint at the required grade
 * @param   {string}  grp         The group of the module
 * @param   {Object}  m           The module to compare with
 * @param   {string} specialName  The name of the special
 * @returns {Object}              The react components
 */
export function specialToolTip(translate, blueprint, grp, m, specialName) {
  const effects = [];
  if (!blueprint || !blueprint.features) {
    return undefined;
  }
  if (m) {
    // We also add in any benefits from specials that aren't covered above
    if (m.blueprint) {
      for (const feature in Modifications.modifierActions[specialName]) {
          // if (!blueprint.features[feature] && !m.mods.feature) {
        const featureDef = Modifications.modifications[feature];
        if (featureDef && !featureDef.hidden) {
          let symbol = '';
          if (feature === 'jitter') {
            symbol = '°';
          } else if (featureDef.type === 'percentage') {
            symbol = '%';
          }
          let current = m.getModValue(feature) - m.getModValue(feature, true);
          if (featureDef.type === 'percentage') {
            current = Math.round(current / 10) / 10;
          } else if (featureDef.type === 'numeric') {
            current /= 100;
          }
          const currentIsBeneficial = isValueBeneficial(feature, current);

          effects.push(
<<<<<<< HEAD
                  <tr key={feature + '_specialTT'}>
                    <td style={{ textAlign: 'left' }}>{translate(feature, grp)}</td>
                    <td>&nbsp;</td>
                    <td className={current === 0 ? '' : currentIsBeneficial ? 'secondary' : 'warning'}
                        style={{ textAlign: 'right' }}>{current}{symbol}</td>
                    <td>&nbsp;</td>
                  </tr>
                );
=======
            <tr key={feature + '_specialTT'}>
              <td style={{ textAlign: 'left' }}>{translate(feature, grp)}</td>
              <td>&nbsp;</td>
              <td className={current === 0 ? '' : currentIsBeneficial ? 'secondary' : 'warning'}
                  style={{ textAlign: 'right' }}>{current}{symbol}</td>
              <td>&nbsp;</td>
            </tr>
          );
>>>>>>> 46e15b8e
        }
      }
    }
  }

  return (
    <div>
      <table width='100%'>
        <tbody>
        {effects}
        </tbody>
      </table>
    </div>
  );
}

/**
 * Generate a tooltip with details of a blueprint's effects
 * @param   {Object}  translate   The translate object
 * @param   {Object}  blueprint   The blueprint at the required grade
 * @param   {Array}   engineers   The engineers supplying this blueprint
 * @param   {string}  grp         The group of the module
 * @param   {Object}  m           The module to compare with
 * @returns {Object}              The react components
 */
export function blueprintTooltip(translate, blueprint, engineers, grp, m) {
  const effects = [];
  if (!blueprint || !blueprint.features) {
    return undefined;
  }
  for (const feature in blueprint.features) {
    const featureIsBeneficial = isBeneficial(feature, blueprint.features[feature]);
    const featureDef = Modifications.modifications[feature];
    if (!featureDef.hidden) {
      let symbol = '';
      if (feature === 'jitter') {
        symbol = '°';
      } else if (featureDef.type === 'percentage') {
        symbol = '%';
      }
      let lowerBound = blueprint.features[feature][0];
      let upperBound = blueprint.features[feature][1];
      if (featureDef.type === 'percentage') {
        lowerBound = Math.round(lowerBound * 1000) / 10;
        upperBound = Math.round(upperBound * 1000) / 10;
      }
      const lowerIsBeneficial  = isValueBeneficial(feature, lowerBound);
      const upperIsBeneficial  = isValueBeneficial(feature, upperBound);
      if (m) {
        // We have a module - add in the current value
        let current = m.getModValue(feature);
        if (featureDef.type === 'percentage' || featureDef.name === 'burst' || featureDef.name === 'burstrof') {
          current = Math.round(current / 10) / 10;
        } else if (featureDef.type === 'numeric') {
          current /= 100;
        }
        const currentIsBeneficial  = isValueBeneficial(feature, current);
        effects.push(
          <tr key={feature}>
            <td style={{ textAlign: 'left' }}>{translate(feature, grp)}</td>
            <td className={lowerBound === 0 ? '' : lowerIsBeneficial ? 'secondary' : 'warning'} style={{ textAlign: 'right' }}>{lowerBound}{symbol}</td>
            <td className={current === 0 ? '' : currentIsBeneficial ? 'secondary' : 'warning'} style={{ textAlign: 'right' }}>{current}{symbol}</td>
            <td className={upperBound === 0 ? '' : upperIsBeneficial ? 'secondary' : 'warning'} style={{ textAlign: 'right' }}>{upperBound}{symbol}</td>
          </tr>
        );
      } else {
        // We do not have a module, no value
        effects.push(
          <tr key={feature}>
            <td style={{ textAlign: 'left' }}>{translate(feature, grp)}</td>
            <td className={lowerBound === 0 ? '' : lowerIsBeneficial ? 'secondary' : 'warning'} style={{ textAlign: 'right' }}>{lowerBound}{symbol}</td>
            <td className={upperBound === 0 ? '' : upperIsBeneficial ? 'secondary' : 'warning'} style={{ textAlign: 'right' }}>{upperBound}{symbol}</td>
          </tr>
        );
      }
    }
  }
  if (m) {
    // Because we have a module add in any benefits that aren't part of the primary blueprint
    for (const feature in m.mods) {
      if (!blueprint.features[feature]) {
        const featureDef = Modifications.modifications[feature];
        if (featureDef && !featureDef.hidden) {
          let symbol = '';
          if (feature === 'jitter') {
            symbol = '°';
          } else if (featureDef.type === 'percentage') {
            symbol = '%';
          }
          let current = m.getModValue(feature);
          if (featureDef.type === 'percentage' || featureDef.name === 'burst' || featureDef.name === 'burstrof') {
            current = Math.round(current / 10) / 10;
          } else if (featureDef.type === 'numeric') {
            current /= 100;
          }
          const currentIsBeneficial  = isValueBeneficial(feature, current);
          effects.push(
            <tr key={feature}>
              <td style={{ textAlign: 'left' }}>{translate(feature, grp)}</td>
              <td>&nbsp;</td>
              <td className={current === 0 ? '' : currentIsBeneficial ? 'secondary' : 'warning'} style={{ textAlign: 'right' }}>{current}{symbol}</td>
              <td>&nbsp;</td>
            </tr>
          );
        }
      }
    }

    // We also add in any benefits from specials that aren't covered above
    if (m.blueprint && m.blueprint.special) {
      for (const feature in Modifications.modifierActions[m.blueprint.special.edname]) {
        if (!blueprint.features[feature] && !m.mods.feature) {
          const featureDef = Modifications.modifications[feature];
          if (featureDef && !featureDef.hidden) {
            let symbol = '';
            if (feature === 'jitter') {
              symbol = '°';
            } else if (featureDef.type === 'percentage') {
              symbol = '%';
            }
            let current = m.getModValue(feature);
            if (featureDef.type === 'percentage' || featureDef.name === 'burst' || featureDef.name === 'burstrof') {
              current = Math.round(current / 10) / 10;
            } else if (featureDef.type === 'numeric') {
              current /= 100;
            }
            const currentIsBeneficial  = isValueBeneficial(feature, current);
            effects.push(
              <tr key={feature}>
                <td style={{ textAlign: 'left' }}>{translate(feature, grp)}</td>
                <td>&nbsp;</td>
                <td className={current === 0 ? '' : currentIsBeneficial ? 'secondary' : 'warning'} style={{ textAlign: 'right' }}>{current}{symbol}</td>
                <td>&nbsp;</td>
              </tr>
            );
          }
        }
      }
    }
  }

  let components;
  if (!m) {
    components = [];
    for (const component in blueprint.components) {
      components.push(
        <tr key={component}>
          <td style={{ textAlign: 'left' }}>{translate(component)}</td>
          <td style={{ textAlign: 'right' }}>{blueprint.components[component]}</td>
        </tr>
      );
    }
  }

  let engineersList;
  if (engineers) {
    engineersList = [];
    for (const engineer of engineers) {
      engineersList.push(
        <tr key={engineer}>
          <td style={{ textAlign: 'left' }}>{engineer}</td>
        </tr>
      );
    }
  }

  return (
    <div>
      <table width='100%'>
        <thead>
         <tr>
           <td>{translate('feature')}</td>
           <td>{translate('worst')}</td>
            {m ? <td>{translate('current')}</td> : null }
           <td>{translate('best')}</td>
         </tr>
        </thead>
        <tbody>
          {effects}
        </tbody>
      </table>
      { components ?  <table width='100%'>
        <thead>
         <tr>
           <td>{translate('component')}</td>
           <td>{translate('amount')}</td>
         </tr>
        </thead>
        <tbody>
          {components}
        </tbody>
      </table> : null }
      { engineersList ? <table width='100%'>
        <thead>
         <tr>
           <td>{translate('engineers')}</td>
         </tr>
        </thead>
        <tbody>
          {engineersList}
        </tbody>
      </table>  : null }
    </div>
  );
}

/**
 * Is this blueprint feature beneficial?
 * @param   {string}  feature    The name of the feature
 * @param   {array}   values     The value of the feature
 * @returns {boolean}            True if this feature is beneficial
 */
export function isBeneficial(feature, values) {
  const fact = (values[0] < 0 || (values[0] === 0 && values[1] < 0));
  if (Modifications.modifications[feature].higherbetter) {
    return !fact;
  } else {
    return fact;
  }
}

/**
 * Is this feature value beneficial?
 * @param   {string}  feature    The name of the feature
 * @param   {number}  value      The value of the feature
 * @returns {boolean}            True if this value is beneficial
 */
export function isValueBeneficial(feature, value) {
  if (Modifications.modifications[feature].higherbetter) {
    return value > 0;
  } else {
    return value < 0;
  }
}

/**
 * Get a blueprint with a given name and an optional module
 * @param   {string} name    The name of the blueprint
 * @param   {Object} module  The module for which to obtain this blueprint
 * @returns {Object}         The matching blueprint
 */
export function getBlueprint(name, module) {
  // Start with a copy of the blueprint
  const findMod = val => Object.keys(Modifications.blueprints).find(elem => elem.toString().toLowerCase().search(val.toString().toLowerCase().replace(/(OutfittingFieldType_|persecond)/igm, '')) >= 0);
  const found = Modifications.blueprints[findMod(name)];
  if (!found || !found.fdname) {
    return {};
  }
  const blueprint = JSON.parse(JSON.stringify(found));
  if (module) {
    if (module.grp === 'sb') {
      // Shield boosters are treated internally as straight modifiers, so rather than (for example)
      // being a 4% boost they are a 104% multiplier.  We need to fix the values here so that they look
      // accurate as per the information in Elite
      for (const grade in blueprint.grades) {
        for (const feature in blueprint.grades[grade].features) {
          if (feature === 'shieldboost') {
            blueprint.grades[grade].features[feature][0] = ((1 + blueprint.grades[grade].features[feature][0]) * (1 + module.shieldboost) - 1) / module.shieldboost - 1;
            blueprint.grades[grade].features[feature][1] = ((1 + blueprint.grades[grade].features[feature][1]) * (1 + module.shieldboost) - 1) / module.shieldboost - 1;
          }
        }
      }
    }
  }
  return blueprint;
}

/**
 * Provide 'percent' primary modifications
 * @param {Object}      ship      The ship for which to perform the modifications
 * @param {Object}      m         The module for which to perform the modifications
 * @param {Number} percent The percent to set values to of full.
 */
export function setPercent(ship, m, percent) {
  ship.clearModifications(m);
  // Pick given value as multiplier
  const mult = percent / 100;
  const features = m.blueprint.grades[m.blueprint.grade].features;
  for (const featureName in features) {
    let value;
    if (Modifications.modifications[featureName].higherbetter) {
      // Higher is better, but is this making it better or worse?
      if (features[featureName][0] < 0 || (features[featureName][0] === 0 && features[featureName][1] < 0)) {
        value = features[featureName][1] + ((features[featureName][0] - features[featureName][1]) * mult);
      } else {
        value = features[featureName][0] + ((features[featureName][1] - features[featureName][0]) * mult);
      }
    } else {
      // Higher is worse, but is this making it better or worse?
      if (features[featureName][0] < 0 || (features[featureName][0] === 0 && features[featureName][1] < 0)) {
        value = features[featureName][0] + ((features[featureName][1] - features[featureName][0]) * mult);
      } else {
        value = features[featureName][1] + ((features[featureName][0] - features[featureName][1]) * mult);
      }
    }

    _setValue(ship, m, featureName, value);
  }
}

/**
 * Provide 'random' primary modifications
 * @param {Object}      ship      The ship for which to perform the modifications
 * @param {Object}      m         The module for which to perform the modifications
 */
export function setRandom(ship, m) {
  // Pick a single value for our randomness
  setPercent(ship, m, Math.random() * 100);
}

/**
 * Set a modification feature value
 * @param {Object}      ship          The ship for which to perform the modifications
 * @param {Object}      m             The module for which to perform the modifications
 * @param {string}      featureName   The feature being set
 * @param {number}      value         The value being set for the feature
 */
function _setValue(ship, m, featureName, value) {
  if (Modifications.modifications[featureName].type == 'percentage') {
    ship.setModification(m, featureName, value * 10000);
  } else if (Modifications.modifications[featureName].type == 'numeric') {
    ship.setModification(m, featureName, value * 100);
  } else {
    ship.setModification(m, featureName, value);
  }
}

/**
 * Provide 'percent' primary query
 * @param {Object}      m         The module for which to perform the query
 * @returns {Number} percent The percentage indicator of current applied values.
 */
export function getPercent(m) {
  let result = null;
  const features = m.blueprint.grades[m.blueprint.grade].features;
  for (const featureName in features) {
    if (features[featureName][0] === features[featureName][1]) {
      continue;
    }

    let value = _getValue(m, featureName);
    let mult;
    if (Modifications.modifications[featureName].higherbetter) {
      // Higher is better, but is this making it better or worse?
      if (features[featureName][0] < 0 || (features[featureName][0] === 0 && features[featureName][1] < 0)) {
        mult = Math.round((value - features[featureName][1]) / (features[featureName][0] - features[featureName][1]) * 100);
      } else {
        mult = Math.round((value - features[featureName][0]) / (features[featureName][1] - features[featureName][0]) * 100);
      }
    } else {
      // Higher is worse, but is this making it better or worse?
      if (features[featureName][0] < 0 || (features[featureName][0] === 0 && features[featureName][1] < 0)) {
        mult = Math.round((value - features[featureName][0]) / (features[featureName][1] - features[featureName][0]) * 100);
      } else {
        mult = Math.round((value - features[featureName][1]) / (features[featureName][0] - features[featureName][1]) * 100);
      }
    }

    if (result && result != mult) {
      return null;
    } else if (result != mult) {
      result = mult;
    }
  }

  return result;
}

/**
 * Query a feature value
 * @param {Object}      m             The module for which to perform the query
 * @param {string}      featureName   The feature being queried
 * @returns {number}  The value of the modification as a %
 */
function _getValue(m, featureName) {
  if (Modifications.modifications[featureName].type == 'percentage') {
    return m.getModValue(featureName, true) / 10000;
  } else if (Modifications.modifications[featureName].type == 'numeric') {
    return m.getModValue(featureName, true) / 100;
  } else {
    return m.getModValue(featureName, true);
  }
}<|MERGE_RESOLUTION|>--- conflicted
+++ resolved
@@ -1,441 +1,430 @@
-import React from 'react';
-import { Modifications } from 'coriolis-data/dist';
-
-/**
- * Generate a tooltip with details of a blueprint's specials
- * @param   {Object}  translate   The translate object
- * @param   {Object}  blueprint   The blueprint at the required grade
- * @param   {string}  grp         The group of the module
- * @param   {Object}  m           The module to compare with
- * @param   {string} specialName  The name of the special
- * @returns {Object}              The react components
- */
-export function specialToolTip(translate, blueprint, grp, m, specialName) {
-  const effects = [];
-  if (!blueprint || !blueprint.features) {
-    return undefined;
-  }
-  if (m) {
-    // We also add in any benefits from specials that aren't covered above
-    if (m.blueprint) {
-      for (const feature in Modifications.modifierActions[specialName]) {
-          // if (!blueprint.features[feature] && !m.mods.feature) {
-        const featureDef = Modifications.modifications[feature];
-        if (featureDef && !featureDef.hidden) {
-          let symbol = '';
-          if (feature === 'jitter') {
-            symbol = '°';
-          } else if (featureDef.type === 'percentage') {
-            symbol = '%';
-          }
-          let current = m.getModValue(feature) - m.getModValue(feature, true);
-          if (featureDef.type === 'percentage') {
-            current = Math.round(current / 10) / 10;
-          } else if (featureDef.type === 'numeric') {
-            current /= 100;
-          }
-          const currentIsBeneficial = isValueBeneficial(feature, current);
-
-          effects.push(
-<<<<<<< HEAD
-                  <tr key={feature + '_specialTT'}>
-                    <td style={{ textAlign: 'left' }}>{translate(feature, grp)}</td>
-                    <td>&nbsp;</td>
-                    <td className={current === 0 ? '' : currentIsBeneficial ? 'secondary' : 'warning'}
-                        style={{ textAlign: 'right' }}>{current}{symbol}</td>
-                    <td>&nbsp;</td>
-                  </tr>
-                );
-=======
-            <tr key={feature + '_specialTT'}>
-              <td style={{ textAlign: 'left' }}>{translate(feature, grp)}</td>
-              <td>&nbsp;</td>
-              <td className={current === 0 ? '' : currentIsBeneficial ? 'secondary' : 'warning'}
-                  style={{ textAlign: 'right' }}>{current}{symbol}</td>
-              <td>&nbsp;</td>
-            </tr>
-          );
->>>>>>> 46e15b8e
-        }
-      }
-    }
-  }
-
-  return (
-    <div>
-      <table width='100%'>
-        <tbody>
-        {effects}
-        </tbody>
-      </table>
-    </div>
-  );
-}
-
-/**
- * Generate a tooltip with details of a blueprint's effects
- * @param   {Object}  translate   The translate object
- * @param   {Object}  blueprint   The blueprint at the required grade
- * @param   {Array}   engineers   The engineers supplying this blueprint
- * @param   {string}  grp         The group of the module
- * @param   {Object}  m           The module to compare with
- * @returns {Object}              The react components
- */
-export function blueprintTooltip(translate, blueprint, engineers, grp, m) {
-  const effects = [];
-  if (!blueprint || !blueprint.features) {
-    return undefined;
-  }
-  for (const feature in blueprint.features) {
-    const featureIsBeneficial = isBeneficial(feature, blueprint.features[feature]);
-    const featureDef = Modifications.modifications[feature];
-    if (!featureDef.hidden) {
-      let symbol = '';
-      if (feature === 'jitter') {
-        symbol = '°';
-      } else if (featureDef.type === 'percentage') {
-        symbol = '%';
-      }
-      let lowerBound = blueprint.features[feature][0];
-      let upperBound = blueprint.features[feature][1];
-      if (featureDef.type === 'percentage') {
-        lowerBound = Math.round(lowerBound * 1000) / 10;
-        upperBound = Math.round(upperBound * 1000) / 10;
-      }
-      const lowerIsBeneficial  = isValueBeneficial(feature, lowerBound);
-      const upperIsBeneficial  = isValueBeneficial(feature, upperBound);
-      if (m) {
-        // We have a module - add in the current value
-        let current = m.getModValue(feature);
-        if (featureDef.type === 'percentage' || featureDef.name === 'burst' || featureDef.name === 'burstrof') {
-          current = Math.round(current / 10) / 10;
-        } else if (featureDef.type === 'numeric') {
-          current /= 100;
-        }
-        const currentIsBeneficial  = isValueBeneficial(feature, current);
-        effects.push(
-          <tr key={feature}>
-            <td style={{ textAlign: 'left' }}>{translate(feature, grp)}</td>
-            <td className={lowerBound === 0 ? '' : lowerIsBeneficial ? 'secondary' : 'warning'} style={{ textAlign: 'right' }}>{lowerBound}{symbol}</td>
-            <td className={current === 0 ? '' : currentIsBeneficial ? 'secondary' : 'warning'} style={{ textAlign: 'right' }}>{current}{symbol}</td>
-            <td className={upperBound === 0 ? '' : upperIsBeneficial ? 'secondary' : 'warning'} style={{ textAlign: 'right' }}>{upperBound}{symbol}</td>
-          </tr>
-        );
-      } else {
-        // We do not have a module, no value
-        effects.push(
-          <tr key={feature}>
-            <td style={{ textAlign: 'left' }}>{translate(feature, grp)}</td>
-            <td className={lowerBound === 0 ? '' : lowerIsBeneficial ? 'secondary' : 'warning'} style={{ textAlign: 'right' }}>{lowerBound}{symbol}</td>
-            <td className={upperBound === 0 ? '' : upperIsBeneficial ? 'secondary' : 'warning'} style={{ textAlign: 'right' }}>{upperBound}{symbol}</td>
-          </tr>
-        );
-      }
-    }
-  }
-  if (m) {
-    // Because we have a module add in any benefits that aren't part of the primary blueprint
-    for (const feature in m.mods) {
-      if (!blueprint.features[feature]) {
-        const featureDef = Modifications.modifications[feature];
-        if (featureDef && !featureDef.hidden) {
-          let symbol = '';
-          if (feature === 'jitter') {
-            symbol = '°';
-          } else if (featureDef.type === 'percentage') {
-            symbol = '%';
-          }
-          let current = m.getModValue(feature);
-          if (featureDef.type === 'percentage' || featureDef.name === 'burst' || featureDef.name === 'burstrof') {
-            current = Math.round(current / 10) / 10;
-          } else if (featureDef.type === 'numeric') {
-            current /= 100;
-          }
-          const currentIsBeneficial  = isValueBeneficial(feature, current);
-          effects.push(
-            <tr key={feature}>
-              <td style={{ textAlign: 'left' }}>{translate(feature, grp)}</td>
-              <td>&nbsp;</td>
-              <td className={current === 0 ? '' : currentIsBeneficial ? 'secondary' : 'warning'} style={{ textAlign: 'right' }}>{current}{symbol}</td>
-              <td>&nbsp;</td>
-            </tr>
-          );
-        }
-      }
-    }
-
-    // We also add in any benefits from specials that aren't covered above
-    if (m.blueprint && m.blueprint.special) {
-      for (const feature in Modifications.modifierActions[m.blueprint.special.edname]) {
-        if (!blueprint.features[feature] && !m.mods.feature) {
-          const featureDef = Modifications.modifications[feature];
-          if (featureDef && !featureDef.hidden) {
-            let symbol = '';
-            if (feature === 'jitter') {
-              symbol = '°';
-            } else if (featureDef.type === 'percentage') {
-              symbol = '%';
-            }
-            let current = m.getModValue(feature);
-            if (featureDef.type === 'percentage' || featureDef.name === 'burst' || featureDef.name === 'burstrof') {
-              current = Math.round(current / 10) / 10;
-            } else if (featureDef.type === 'numeric') {
-              current /= 100;
-            }
-            const currentIsBeneficial  = isValueBeneficial(feature, current);
-            effects.push(
-              <tr key={feature}>
-                <td style={{ textAlign: 'left' }}>{translate(feature, grp)}</td>
-                <td>&nbsp;</td>
-                <td className={current === 0 ? '' : currentIsBeneficial ? 'secondary' : 'warning'} style={{ textAlign: 'right' }}>{current}{symbol}</td>
-                <td>&nbsp;</td>
-              </tr>
-            );
-          }
-        }
-      }
-    }
-  }
-
-  let components;
-  if (!m) {
-    components = [];
-    for (const component in blueprint.components) {
-      components.push(
-        <tr key={component}>
-          <td style={{ textAlign: 'left' }}>{translate(component)}</td>
-          <td style={{ textAlign: 'right' }}>{blueprint.components[component]}</td>
-        </tr>
-      );
-    }
-  }
-
-  let engineersList;
-  if (engineers) {
-    engineersList = [];
-    for (const engineer of engineers) {
-      engineersList.push(
-        <tr key={engineer}>
-          <td style={{ textAlign: 'left' }}>{engineer}</td>
-        </tr>
-      );
-    }
-  }
-
-  return (
-    <div>
-      <table width='100%'>
-        <thead>
-         <tr>
-           <td>{translate('feature')}</td>
-           <td>{translate('worst')}</td>
-            {m ? <td>{translate('current')}</td> : null }
-           <td>{translate('best')}</td>
-         </tr>
-        </thead>
-        <tbody>
-          {effects}
-        </tbody>
-      </table>
-      { components ?  <table width='100%'>
-        <thead>
-         <tr>
-           <td>{translate('component')}</td>
-           <td>{translate('amount')}</td>
-         </tr>
-        </thead>
-        <tbody>
-          {components}
-        </tbody>
-      </table> : null }
-      { engineersList ? <table width='100%'>
-        <thead>
-         <tr>
-           <td>{translate('engineers')}</td>
-         </tr>
-        </thead>
-        <tbody>
-          {engineersList}
-        </tbody>
-      </table>  : null }
-    </div>
-  );
-}
-
-/**
- * Is this blueprint feature beneficial?
- * @param   {string}  feature    The name of the feature
- * @param   {array}   values     The value of the feature
- * @returns {boolean}            True if this feature is beneficial
- */
-export function isBeneficial(feature, values) {
-  const fact = (values[0] < 0 || (values[0] === 0 && values[1] < 0));
-  if (Modifications.modifications[feature].higherbetter) {
-    return !fact;
-  } else {
-    return fact;
-  }
-}
-
-/**
- * Is this feature value beneficial?
- * @param   {string}  feature    The name of the feature
- * @param   {number}  value      The value of the feature
- * @returns {boolean}            True if this value is beneficial
- */
-export function isValueBeneficial(feature, value) {
-  if (Modifications.modifications[feature].higherbetter) {
-    return value > 0;
-  } else {
-    return value < 0;
-  }
-}
-
-/**
- * Get a blueprint with a given name and an optional module
- * @param   {string} name    The name of the blueprint
- * @param   {Object} module  The module for which to obtain this blueprint
- * @returns {Object}         The matching blueprint
- */
-export function getBlueprint(name, module) {
-  // Start with a copy of the blueprint
-  const findMod = val => Object.keys(Modifications.blueprints).find(elem => elem.toString().toLowerCase().search(val.toString().toLowerCase().replace(/(OutfittingFieldType_|persecond)/igm, '')) >= 0);
-  const found = Modifications.blueprints[findMod(name)];
-  if (!found || !found.fdname) {
-    return {};
-  }
-  const blueprint = JSON.parse(JSON.stringify(found));
-  if (module) {
-    if (module.grp === 'sb') {
-      // Shield boosters are treated internally as straight modifiers, so rather than (for example)
-      // being a 4% boost they are a 104% multiplier.  We need to fix the values here so that they look
-      // accurate as per the information in Elite
-      for (const grade in blueprint.grades) {
-        for (const feature in blueprint.grades[grade].features) {
-          if (feature === 'shieldboost') {
-            blueprint.grades[grade].features[feature][0] = ((1 + blueprint.grades[grade].features[feature][0]) * (1 + module.shieldboost) - 1) / module.shieldboost - 1;
-            blueprint.grades[grade].features[feature][1] = ((1 + blueprint.grades[grade].features[feature][1]) * (1 + module.shieldboost) - 1) / module.shieldboost - 1;
-          }
-        }
-      }
-    }
-  }
-  return blueprint;
-}
-
-/**
- * Provide 'percent' primary modifications
- * @param {Object}      ship      The ship for which to perform the modifications
- * @param {Object}      m         The module for which to perform the modifications
- * @param {Number} percent The percent to set values to of full.
- */
-export function setPercent(ship, m, percent) {
-  ship.clearModifications(m);
-  // Pick given value as multiplier
-  const mult = percent / 100;
-  const features = m.blueprint.grades[m.blueprint.grade].features;
-  for (const featureName in features) {
-    let value;
-    if (Modifications.modifications[featureName].higherbetter) {
-      // Higher is better, but is this making it better or worse?
-      if (features[featureName][0] < 0 || (features[featureName][0] === 0 && features[featureName][1] < 0)) {
-        value = features[featureName][1] + ((features[featureName][0] - features[featureName][1]) * mult);
-      } else {
-        value = features[featureName][0] + ((features[featureName][1] - features[featureName][0]) * mult);
-      }
-    } else {
-      // Higher is worse, but is this making it better or worse?
-      if (features[featureName][0] < 0 || (features[featureName][0] === 0 && features[featureName][1] < 0)) {
-        value = features[featureName][0] + ((features[featureName][1] - features[featureName][0]) * mult);
-      } else {
-        value = features[featureName][1] + ((features[featureName][0] - features[featureName][1]) * mult);
-      }
-    }
-
-    _setValue(ship, m, featureName, value);
-  }
-}
-
-/**
- * Provide 'random' primary modifications
- * @param {Object}      ship      The ship for which to perform the modifications
- * @param {Object}      m         The module for which to perform the modifications
- */
-export function setRandom(ship, m) {
-  // Pick a single value for our randomness
-  setPercent(ship, m, Math.random() * 100);
-}
-
-/**
- * Set a modification feature value
- * @param {Object}      ship          The ship for which to perform the modifications
- * @param {Object}      m             The module for which to perform the modifications
- * @param {string}      featureName   The feature being set
- * @param {number}      value         The value being set for the feature
- */
-function _setValue(ship, m, featureName, value) {
-  if (Modifications.modifications[featureName].type == 'percentage') {
-    ship.setModification(m, featureName, value * 10000);
-  } else if (Modifications.modifications[featureName].type == 'numeric') {
-    ship.setModification(m, featureName, value * 100);
-  } else {
-    ship.setModification(m, featureName, value);
-  }
-}
-
-/**
- * Provide 'percent' primary query
- * @param {Object}      m         The module for which to perform the query
- * @returns {Number} percent The percentage indicator of current applied values.
- */
-export function getPercent(m) {
-  let result = null;
-  const features = m.blueprint.grades[m.blueprint.grade].features;
-  for (const featureName in features) {
-    if (features[featureName][0] === features[featureName][1]) {
-      continue;
-    }
-
-    let value = _getValue(m, featureName);
-    let mult;
-    if (Modifications.modifications[featureName].higherbetter) {
-      // Higher is better, but is this making it better or worse?
-      if (features[featureName][0] < 0 || (features[featureName][0] === 0 && features[featureName][1] < 0)) {
-        mult = Math.round((value - features[featureName][1]) / (features[featureName][0] - features[featureName][1]) * 100);
-      } else {
-        mult = Math.round((value - features[featureName][0]) / (features[featureName][1] - features[featureName][0]) * 100);
-      }
-    } else {
-      // Higher is worse, but is this making it better or worse?
-      if (features[featureName][0] < 0 || (features[featureName][0] === 0 && features[featureName][1] < 0)) {
-        mult = Math.round((value - features[featureName][0]) / (features[featureName][1] - features[featureName][0]) * 100);
-      } else {
-        mult = Math.round((value - features[featureName][1]) / (features[featureName][0] - features[featureName][1]) * 100);
-      }
-    }
-
-    if (result && result != mult) {
-      return null;
-    } else if (result != mult) {
-      result = mult;
-    }
-  }
-
-  return result;
-}
-
-/**
- * Query a feature value
- * @param {Object}      m             The module for which to perform the query
- * @param {string}      featureName   The feature being queried
- * @returns {number}  The value of the modification as a %
- */
-function _getValue(m, featureName) {
-  if (Modifications.modifications[featureName].type == 'percentage') {
-    return m.getModValue(featureName, true) / 10000;
-  } else if (Modifications.modifications[featureName].type == 'numeric') {
-    return m.getModValue(featureName, true) / 100;
-  } else {
-    return m.getModValue(featureName, true);
-  }
-}+import React from 'react';
+import { Modifications } from 'coriolis-data/dist';
+
+/**
+ * Generate a tooltip with details of a blueprint's specials
+ * @param   {Object}  translate   The translate object
+ * @param   {Object}  blueprint   The blueprint at the required grade
+ * @param   {string}  grp         The group of the module
+ * @param   {Object}  m           The module to compare with
+ * @param   {string} specialName  The name of the special
+ * @returns {Object}              The react components
+ */
+export function specialToolTip(translate, blueprint, grp, m, specialName) {
+  const effects = [];
+  if (!blueprint || !blueprint.features) {
+    return undefined;
+  }
+  if (m) {
+    // We also add in any benefits from specials that aren't covered above
+    if (m.blueprint) {
+      for (const feature in Modifications.modifierActions[specialName]) {
+          // if (!blueprint.features[feature] && !m.mods.feature) {
+        const featureDef = Modifications.modifications[feature];
+        if (featureDef && !featureDef.hidden) {
+          let symbol = '';
+          if (feature === 'jitter') {
+            symbol = '°';
+          } else if (featureDef.type === 'percentage') {
+            symbol = '%';
+          }
+          let current = m.getModValue(feature) - m.getModValue(feature, true);
+          if (featureDef.type === 'percentage') {
+            current = Math.round(current / 10) / 10;
+          } else if (featureDef.type === 'numeric') {
+            current /= 100;
+          }
+          const currentIsBeneficial = isValueBeneficial(feature, current);
+
+          effects.push(
+                  <tr key={feature + '_specialTT'}>
+                    <td style={{ textAlign: 'left' }}>{translate(feature, grp)}</td>
+                    <td>&nbsp;</td>
+                    <td className={current === 0 ? '' : currentIsBeneficial ? 'secondary' : 'warning'}
+                        style={{ textAlign: 'right' }}>{current}{symbol}</td>
+                    <td>&nbsp;</td>
+                  </tr>
+                );
+        }
+      }
+    }
+  }
+
+  return (
+    <div>
+      <table width='100%'>
+        <tbody>
+        {effects}
+        </tbody>
+      </table>
+    </div>
+  );
+}
+
+/**
+ * Generate a tooltip with details of a blueprint's effects
+ * @param   {Object}  translate   The translate object
+ * @param   {Object}  blueprint   The blueprint at the required grade
+ * @param   {Array}   engineers   The engineers supplying this blueprint
+ * @param   {string}  grp         The group of the module
+ * @param   {Object}  m           The module to compare with
+ * @returns {Object}              The react components
+ */
+export function blueprintTooltip(translate, blueprint, engineers, grp, m) {
+  const effects = [];
+  if (!blueprint || !blueprint.features) {
+    return undefined;
+  }
+  for (const feature in blueprint.features) {
+    const featureIsBeneficial = isBeneficial(feature, blueprint.features[feature]);
+    const featureDef = Modifications.modifications[feature];
+    if (!featureDef.hidden) {
+      let symbol = '';
+      if (feature === 'jitter') {
+        symbol = '°';
+      } else if (featureDef.type === 'percentage') {
+        symbol = '%';
+      }
+      let lowerBound = blueprint.features[feature][0];
+      let upperBound = blueprint.features[feature][1];
+      if (featureDef.type === 'percentage') {
+        lowerBound = Math.round(lowerBound * 1000) / 10;
+        upperBound = Math.round(upperBound * 1000) / 10;
+      }
+      const lowerIsBeneficial  = isValueBeneficial(feature, lowerBound);
+      const upperIsBeneficial  = isValueBeneficial(feature, upperBound);
+      if (m) {
+        // We have a module - add in the current value
+        let current = m.getModValue(feature);
+        if (featureDef.type === 'percentage' || featureDef.name === 'burst' || featureDef.name === 'burstrof') {
+          current = Math.round(current / 10) / 10;
+        } else if (featureDef.type === 'numeric') {
+          current /= 100;
+        }
+        const currentIsBeneficial  = isValueBeneficial(feature, current);
+        effects.push(
+          <tr key={feature}>
+            <td style={{ textAlign: 'left' }}>{translate(feature, grp)}</td>
+            <td className={lowerBound === 0 ? '' : lowerIsBeneficial ? 'secondary' : 'warning'} style={{ textAlign: 'right' }}>{lowerBound}{symbol}</td>
+            <td className={current === 0 ? '' : currentIsBeneficial ? 'secondary' : 'warning'} style={{ textAlign: 'right' }}>{current}{symbol}</td>
+            <td className={upperBound === 0 ? '' : upperIsBeneficial ? 'secondary' : 'warning'} style={{ textAlign: 'right' }}>{upperBound}{symbol}</td>
+          </tr>
+        );
+      } else {
+        // We do not have a module, no value
+        effects.push(
+          <tr key={feature}>
+            <td style={{ textAlign: 'left' }}>{translate(feature, grp)}</td>
+            <td className={lowerBound === 0 ? '' : lowerIsBeneficial ? 'secondary' : 'warning'} style={{ textAlign: 'right' }}>{lowerBound}{symbol}</td>
+            <td className={upperBound === 0 ? '' : upperIsBeneficial ? 'secondary' : 'warning'} style={{ textAlign: 'right' }}>{upperBound}{symbol}</td>
+          </tr>
+        );
+      }
+    }
+  }
+  if (m) {
+    // Because we have a module add in any benefits that aren't part of the primary blueprint
+    for (const feature in m.mods) {
+      if (!blueprint.features[feature]) {
+        const featureDef = Modifications.modifications[feature];
+        if (featureDef && !featureDef.hidden) {
+          let symbol = '';
+          if (feature === 'jitter') {
+            symbol = '°';
+          } else if (featureDef.type === 'percentage') {
+            symbol = '%';
+          }
+          let current = m.getModValue(feature);
+          if (featureDef.type === 'percentage' || featureDef.name === 'burst' || featureDef.name === 'burstrof') {
+            current = Math.round(current / 10) / 10;
+          } else if (featureDef.type === 'numeric') {
+            current /= 100;
+          }
+          const currentIsBeneficial  = isValueBeneficial(feature, current);
+          effects.push(
+            <tr key={feature}>
+              <td style={{ textAlign: 'left' }}>{translate(feature, grp)}</td>
+              <td>&nbsp;</td>
+              <td className={current === 0 ? '' : currentIsBeneficial ? 'secondary' : 'warning'} style={{ textAlign: 'right' }}>{current}{symbol}</td>
+              <td>&nbsp;</td>
+            </tr>
+          );
+        }
+      }
+    }
+
+    // We also add in any benefits from specials that aren't covered above
+    if (m.blueprint && m.blueprint.special) {
+      for (const feature in Modifications.modifierActions[m.blueprint.special.edname]) {
+        if (!blueprint.features[feature] && !m.mods.feature) {
+          const featureDef = Modifications.modifications[feature];
+          if (featureDef && !featureDef.hidden) {
+            let symbol = '';
+            if (feature === 'jitter') {
+              symbol = '°';
+            } else if (featureDef.type === 'percentage') {
+              symbol = '%';
+            }
+            let current = m.getModValue(feature);
+            if (featureDef.type === 'percentage' || featureDef.name === 'burst' || featureDef.name === 'burstrof') {
+              current = Math.round(current / 10) / 10;
+            } else if (featureDef.type === 'numeric') {
+              current /= 100;
+            }
+            const currentIsBeneficial  = isValueBeneficial(feature, current);
+            effects.push(
+              <tr key={feature}>
+                <td style={{ textAlign: 'left' }}>{translate(feature, grp)}</td>
+                <td>&nbsp;</td>
+                <td className={current === 0 ? '' : currentIsBeneficial ? 'secondary' : 'warning'} style={{ textAlign: 'right' }}>{current}{symbol}</td>
+                <td>&nbsp;</td>
+              </tr>
+            );
+          }
+        }
+      }
+    }
+  }
+
+  let components;
+  if (!m) {
+    components = [];
+    for (const component in blueprint.components) {
+      components.push(
+        <tr key={component}>
+          <td style={{ textAlign: 'left' }}>{translate(component)}</td>
+          <td style={{ textAlign: 'right' }}>{blueprint.components[component]}</td>
+        </tr>
+      );
+    }
+  }
+
+  let engineersList;
+  if (engineers) {
+    engineersList = [];
+    for (const engineer of engineers) {
+      engineersList.push(
+        <tr key={engineer}>
+          <td style={{ textAlign: 'left' }}>{engineer}</td>
+        </tr>
+      );
+    }
+  }
+
+  return (
+    <div>
+      <table width='100%'>
+        <thead>
+         <tr>
+           <td>{translate('feature')}</td>
+           <td>{translate('worst')}</td>
+            {m ? <td>{translate('current')}</td> : null }
+           <td>{translate('best')}</td>
+         </tr>
+        </thead>
+        <tbody>
+          {effects}
+        </tbody>
+      </table>
+      { components ?  <table width='100%'>
+        <thead>
+         <tr>
+           <td>{translate('component')}</td>
+           <td>{translate('amount')}</td>
+         </tr>
+        </thead>
+        <tbody>
+          {components}
+        </tbody>
+      </table> : null }
+      { engineersList ? <table width='100%'>
+        <thead>
+         <tr>
+           <td>{translate('engineers')}</td>
+         </tr>
+        </thead>
+        <tbody>
+          {engineersList}
+        </tbody>
+      </table>  : null }
+    </div>
+  );
+}
+
+/**
+ * Is this blueprint feature beneficial?
+ * @param   {string}  feature    The name of the feature
+ * @param   {array}   values     The value of the feature
+ * @returns {boolean}            True if this feature is beneficial
+ */
+export function isBeneficial(feature, values) {
+  const fact = (values[0] < 0 || (values[0] === 0 && values[1] < 0));
+  if (Modifications.modifications[feature].higherbetter) {
+    return !fact;
+  } else {
+    return fact;
+  }
+}
+
+/**
+ * Is this feature value beneficial?
+ * @param   {string}  feature    The name of the feature
+ * @param   {number}  value      The value of the feature
+ * @returns {boolean}            True if this value is beneficial
+ */
+export function isValueBeneficial(feature, value) {
+  if (Modifications.modifications[feature].higherbetter) {
+    return value > 0;
+  } else {
+    return value < 0;
+  }
+}
+
+/**
+ * Get a blueprint with a given name and an optional module
+ * @param   {string} name    The name of the blueprint
+ * @param   {Object} module  The module for which to obtain this blueprint
+ * @returns {Object}         The matching blueprint
+ */
+export function getBlueprint(name, module) {
+  // Start with a copy of the blueprint
+  const findMod = val => Object.keys(Modifications.blueprints).find(elem => elem.toString().toLowerCase().search(val.toString().toLowerCase().replace(/(OutfittingFieldType_|persecond)/igm, '')) >= 0);
+  const found = Modifications.blueprints[findMod(name)];
+  if (!found || !found.fdname) {
+    return {};
+  }
+  const blueprint = JSON.parse(JSON.stringify(found));
+  if (module) {
+    if (module.grp === 'sb') {
+      // Shield boosters are treated internally as straight modifiers, so rather than (for example)
+      // being a 4% boost they are a 104% multiplier.  We need to fix the values here so that they look
+      // accurate as per the information in Elite
+      for (const grade in blueprint.grades) {
+        for (const feature in blueprint.grades[grade].features) {
+          if (feature === 'shieldboost') {
+            blueprint.grades[grade].features[feature][0] = ((1 + blueprint.grades[grade].features[feature][0]) * (1 + module.shieldboost) - 1) / module.shieldboost - 1;
+            blueprint.grades[grade].features[feature][1] = ((1 + blueprint.grades[grade].features[feature][1]) * (1 + module.shieldboost) - 1) / module.shieldboost - 1;
+          }
+        }
+      }
+    }
+  }
+  return blueprint;
+}
+
+/**
+ * Provide 'percent' primary modifications
+ * @param {Object}      ship      The ship for which to perform the modifications
+ * @param {Object}      m         The module for which to perform the modifications
+ * @param {Number} percent The percent to set values to of full.
+ */
+export function setPercent(ship, m, percent) {
+  ship.clearModifications(m);
+  // Pick given value as multiplier
+  const mult = percent / 100;
+  const features = m.blueprint.grades[m.blueprint.grade].features;
+  for (const featureName in features) {
+    let value;
+    if (Modifications.modifications[featureName].higherbetter) {
+      // Higher is better, but is this making it better or worse?
+      if (features[featureName][0] < 0 || (features[featureName][0] === 0 && features[featureName][1] < 0)) {
+        value = features[featureName][1] + ((features[featureName][0] - features[featureName][1]) * mult);
+      } else {
+        value = features[featureName][0] + ((features[featureName][1] - features[featureName][0]) * mult);
+      }
+    } else {
+      // Higher is worse, but is this making it better or worse?
+      if (features[featureName][0] < 0 || (features[featureName][0] === 0 && features[featureName][1] < 0)) {
+        value = features[featureName][0] + ((features[featureName][1] - features[featureName][0]) * mult);
+      } else {
+        value = features[featureName][1] + ((features[featureName][0] - features[featureName][1]) * mult);
+      }
+    }
+
+    _setValue(ship, m, featureName, value);
+  }
+}
+
+/**
+ * Provide 'random' primary modifications
+ * @param {Object}      ship      The ship for which to perform the modifications
+ * @param {Object}      m         The module for which to perform the modifications
+ */
+export function setRandom(ship, m) {
+  // Pick a single value for our randomness
+  setPercent(ship, m, Math.random() * 100);
+}
+
+/**
+ * Set a modification feature value
+ * @param {Object}      ship          The ship for which to perform the modifications
+ * @param {Object}      m             The module for which to perform the modifications
+ * @param {string}      featureName   The feature being set
+ * @param {number}      value         The value being set for the feature
+ */
+function _setValue(ship, m, featureName, value) {
+  if (Modifications.modifications[featureName].type == 'percentage') {
+    ship.setModification(m, featureName, value * 10000);
+  } else if (Modifications.modifications[featureName].type == 'numeric') {
+    ship.setModification(m, featureName, value * 100);
+  } else {
+    ship.setModification(m, featureName, value);
+  }
+}
+
+/**
+ * Provide 'percent' primary query
+ * @param {Object}      m         The module for which to perform the query
+ * @returns {Number} percent The percentage indicator of current applied values.
+ */
+export function getPercent(m) {
+  let result = null;
+  const features = m.blueprint.grades[m.blueprint.grade].features;
+  for (const featureName in features) {
+    if (features[featureName][0] === features[featureName][1]) {
+      continue;
+    }
+
+    let value = _getValue(m, featureName);
+    let mult;
+    if (Modifications.modifications[featureName].higherbetter) {
+      // Higher is better, but is this making it better or worse?
+      if (features[featureName][0] < 0 || (features[featureName][0] === 0 && features[featureName][1] < 0)) {
+        mult = Math.round((value - features[featureName][1]) / (features[featureName][0] - features[featureName][1]) * 100);
+      } else {
+        mult = Math.round((value - features[featureName][0]) / (features[featureName][1] - features[featureName][0]) * 100);
+      }
+    } else {
+      // Higher is worse, but is this making it better or worse?
+      if (features[featureName][0] < 0 || (features[featureName][0] === 0 && features[featureName][1] < 0)) {
+        mult = Math.round((value - features[featureName][0]) / (features[featureName][1] - features[featureName][0]) * 100);
+      } else {
+        mult = Math.round((value - features[featureName][1]) / (features[featureName][0] - features[featureName][1]) * 100);
+      }
+    }
+
+    if (result && result != mult) {
+      return null;
+    } else if (result != mult) {
+      result = mult;
+    }
+  }
+
+  return result;
+}
+
+/**
+ * Query a feature value
+ * @param {Object}      m             The module for which to perform the query
+ * @param {string}      featureName   The feature being queried
+ * @returns {number}  The value of the modification as a %
+ */
+function _getValue(m, featureName) {
+  if (Modifications.modifications[featureName].type == 'percentage') {
+    return m.getModValue(featureName, true) / 10000;
+  } else if (Modifications.modifications[featureName].type == 'numeric') {
+    return m.getModValue(featureName, true) / 100;
+  } else {
+    return m.getModValue(featureName, true);
+  }
+}