<!DOCTYPE html>
<html>
  <head>
    <title>Coriolis EDCD Edition</title>
    <meta charset="UTF-8">
    <link rel="stylesheet" href="<%= htmlWebpackPlugin.files.css[0] %>">
    <!-- Standard headers -->
    <meta name="description" content="A ship builder, outfitting and comparison tool for Elite Dangerous">
    <meta name="mobile-web-app-capable" content="yes">
    <meta name="viewport" content="width=device-width, initial-scale=1.0, maximum-scale=1.0, user-scalable=0">
    <link rel="manifest" href="/manifest.json">
    <link rel="shortcut icon" href=/favicon2.ico>
    <link rel="icon" sizes="152x152 192x192" type="image/png" href="/192x192.png">

    <!-- Apple/iOS headers -->
    <meta name="apple-mobile-web-app-capable" content="yes">
    <meta name="apple-mobile-web-app-title" content="Coriolis">
    <meta name="apple-mobile-web-app-status-bar-style" content="black">

    <!-- Microsoft Windows Phone/Tablet headers -->
    <meta name="msapplication-TileColor" content="#000000">
    <meta name="msapplication-TileImage" content="/mstile-144x144.png">
    <meta name="msapplication-config" content="/browserconfig.xml">
    <meta name="theme-color" content="#000000">

    <script>
      window.CORIOLIS_GAPI_KEY = '<%- htmlWebpackPlugin.options.gapiKey %>';
      window.CORIOLIS_VERSION = '<%- htmlWebpackPlugin.options.version %>';
      window.CORIOLIS_DATE = '<%- htmlWebpackPlugin.options.date.toISOString().slice(0, 10)  %>';
      window.BUGSNAG_VERSION = '<%- htmlWebpackPlugin.options.version + '-' + htmlWebpackPlugin.options.date.toISOString()  %>';
    </script>
    <script async src="//pagead2.googlesyndication.com/pagead/js/adsbygoogle.js"></script>
    <script>
<<<<<<< HEAD
      (adsbygoogle = window.adsbygoogle || []).push({
        google_ad_client: "ca-pub-8212542172041751",
        enable_page_level_ads: true
      });
=======
    (adsbygoogle = window.adsbygoogle || []).push({});
>>>>>>> 7f24904f
    </script>
    <% if (htmlWebpackPlugin.options.uaTracking) { %>
    <script>
      window.ga=window.ga||function(){(ga.q=ga.q||[]).push(arguments)};ga.l=+new Date;
      ga('create', '<%- htmlWebpackPlugin.options.uaTracking %>', 'auto');
      ga('send', 'pageview');
    </script>
    <script async src='https://www.google-analytics.com/analytics.js'></script>
    <% } %>

    <!-- Piwik -->
   <!-- <script type="text/javascript">
      var _paq = _paq || [];
      /* tracker methods like "setCustomDimension" should be called before "trackPageView" */
      _paq.push(["setCookieDomain", "*.coriolis.edcd.io"]);
      _paq.push(['trackPageView']);
      _paq.push(['enableLinkTracking']);
      (function() {
        var u="//stats.isadankme.me/";
        _paq.push(['setTrackerUrl', u+'piwik.php']);
        _paq.push(['setSiteId', '4']);
        var d=document, g=d.createElement('script'), s=d.getElementsByTagName('script')[0];
        g.type='text/javascript'; g.async=true; g.defer=true; g.src=u+'piwik.js'; s.parentNode.insertBefore(g,s);
      })();
    </script>-->
    <!-- End Piwik Code -->

    <!-- Bugsnag -->
    <script src="//d2wy8f7a9ursnm.cloudfront.net/v4/bugsnag.min.js"></script>
    <script src="//d2wy8f7a9ursnm.cloudfront.net/bugsnag-plugins/v1/bugsnag-react.min.js"></script>
    <script>
      window.bugsnagClient = bugsnag('ba9fae819372850fb660755341fa6ef5', {appVersion: window.BUGSNAG_VERSION || undefined})
      window.Bugsnag = window.bugsnagClient
    </script>
  </head>
  <body style="background-color:#000;">
    <section id="coriolis"></section>

  </body>
</html><|MERGE_RESOLUTION|>--- conflicted
+++ resolved
@@ -31,14 +31,7 @@
     </script>
     <script async src="//pagead2.googlesyndication.com/pagead/js/adsbygoogle.js"></script>
     <script>
-<<<<<<< HEAD
-      (adsbygoogle = window.adsbygoogle || []).push({
-        google_ad_client: "ca-pub-8212542172041751",
-        enable_page_level_ads: true
-      });
-=======
     (adsbygoogle = window.adsbygoogle || []).push({});
->>>>>>> 7f24904f
     </script>
     <% if (htmlWebpackPlugin.options.uaTracking) { %>
     <script>
